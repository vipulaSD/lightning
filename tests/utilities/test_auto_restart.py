# Copyright The PyTorch Lightning team.
#
# Licensed under the Apache License, Version 2.0 (the "License");
# you may not use this file except in compliance with the License.
# You may obtain a copy of the License at
#
#     http://www.apache.org/licenses/LICENSE-2.0
#
# Unless required by applicable law or agreed to in writing, software
# distributed under the License is distributed on an "AS IS" BASIS,
# WITHOUT WARRANTIES OR CONDITIONS OF ANY KIND, either express or implied.
# See the License for the specific language governing permissions and
# limitations under the License.
import math
import os
import random
import random as python_random
from collections import defaultdict
from collections.abc import Iterable
from contextlib import suppress
from copy import deepcopy
from typing import List, Optional
from unittest import mock
from unittest.mock import ANY

import numpy as np
import pytest
import torch
import torch.distributed as dist
import torch.multiprocessing as mp
from torch.utils.data import BatchSampler, DistributedSampler, RandomSampler, SequentialSampler
from torch.utils.data._utils.worker import get_worker_info
from torch.utils.data.dataloader import DataLoader, default_collate
from torch.utils.data.dataset import Dataset, IterableDataset

import tests.helpers.utils as tutils
from pytorch_lightning import Callback, LightningModule, seed_everything, Trainer
from pytorch_lightning.trainer.states import TrainerState
from pytorch_lightning.utilities.auto_restart import (
    _add_capture_metadata_collate,
    _dataloader_load_state_dict,
    _dataloader_to_state_dict,
<<<<<<< HEAD
    _MultiProcessingDataLoaderIterStateful,
    _patch_dataloader_get_iterators,
    _SingleProcessDataLoaderIterStateful,
=======
    _rotate_worker_indices,
>>>>>>> 2036dfb5
    _SupportsStateDict,
    _teardown_dataloader_get_iterators,
    CaptureIterableDataset,
    CaptureMapDataset,
    FastForwardSampler,
    MergedIteratorState,
)
from pytorch_lightning.utilities.enums import _FaultTolerantMode, AutoRestartBatchKeys
from pytorch_lightning.utilities.exceptions import ExitGracefullyException, MisconfigurationException
from pytorch_lightning.utilities.fetching import DataFetcher
from pytorch_lightning.utilities.imports import _fault_tolerant_training
from tests.helpers.boring_model import BoringModel, RandomDataset
from tests.helpers.runif import RunIf


# Credit to PyTorch Team.
# Taken from:
# https://github.com/pytorch/pytorch/blob/3b977a0d2834d300c0301a0c6af98c8e939019ce/torch/utils/data/_utils/worker.py#L151
# Not available until torch 1.9.0
def _generate_state(base_seed, worker_id):
    INIT_A = 0x43B0D7E5
    MULT_A = 0x931E8875
    INIT_B = 0x8B51F9DD
    MULT_B = 0x58F38DED
    MIX_MULT_L = 0xCA01F9DD
    MIX_MULT_R = 0x4973F715
    XSHIFT = 4 * 8 // 2
    MASK32 = 0xFFFFFFFF

    entropy = [worker_id, base_seed & MASK32, base_seed >> 32, 0]
    pool = [0] * 4

    hash_const_A = INIT_A

    def hash(value):
        nonlocal hash_const_A
        value = (value ^ hash_const_A) & MASK32
        hash_const_A = (hash_const_A * MULT_A) & MASK32
        value = (value * hash_const_A) & MASK32
        value = (value ^ (value >> XSHIFT)) & MASK32
        return value

    def mix(x, y):
        result_x = (MIX_MULT_L * x) & MASK32
        result_y = (MIX_MULT_R * y) & MASK32
        result = (result_x - result_y) & MASK32
        result = (result ^ (result >> XSHIFT)) & MASK32
        return result

    # Add in the entropy to the pool.
    for i in range(len(pool)):
        pool[i] = hash(entropy[i])

    # Mix all bits together so late bits can affect earlier bits.
    for i_src in range(len(pool)):
        for i_dst in range(len(pool)):
            if i_src != i_dst:
                pool[i_dst] = mix(pool[i_dst], hash(pool[i_src]))

    hash_const_B = INIT_B
    state = []
    for i_dst in range(4):
        data_val = pool[i_dst]
        data_val = (data_val ^ hash_const_B) & MASK32
        hash_const_B = (hash_const_B * MULT_B) & MASK32
        data_val = (data_val * hash_const_B) & MASK32
        data_val = (data_val ^ (data_val >> XSHIFT)) & MASK32
        state.append(data_val)
    return state


def test_fast_forward_getattr():
    dataset = range(15)
    sampler = SequentialSampler(dataset)
    batch_sampler = BatchSampler(sampler, 3, False)
    index_batch_sampler = FastForwardSampler(batch_sampler)

    assert index_batch_sampler.batch_size == 3
    assert index_batch_sampler.sampler == sampler


def test_fast_forward_on_batch_sampler():
    """This test ensures ``FastForwardSampler`` applied to ``BatchSampler`` correctly retrived the right next batch
    on restart."""
    dataset = range(15)
    sampler = SequentialSampler(dataset)
    batch_sampler = BatchSampler(sampler, 3, False)
    index_batch_sampler = FastForwardSampler(batch_sampler)

    assert isinstance(index_batch_sampler, Iterable)

    index_batch_sampler_iter = iter(index_batch_sampler)

    assert next(index_batch_sampler_iter) == [0, 1, 2]
    assert next(index_batch_sampler_iter) == [3, 4, 5]

    state_dict = index_batch_sampler.state_dict(2)

    index_batch_sampler = FastForwardSampler(batch_sampler)
    index_batch_sampler.load_state_dict(state_dict)

    index_batch_sampler_iter = iter(index_batch_sampler)
    assert next(index_batch_sampler_iter) == [6, 7, 8]


def test_fast_forward_on_sequential_sampler():
    """This test ensures ``FastForwardSampler`` applied to ``SequentialSampler`` correctly retrived the right next
    batch on restart."""
    dataset = range(15)
    sequential_sampler = SequentialSampler(dataset)
    sampler = FastForwardSampler(sequential_sampler)
    sampler.setup(3)
    batch_sampler = BatchSampler(sampler, 3, False)

    batch_sampler_iter = iter(batch_sampler)

    assert next(batch_sampler_iter) == [0, 1, 2]
    assert next(batch_sampler_iter) == [3, 4, 5]

    state_dict = sampler.state_dict(2)
    assert state_dict[0]["current_iteration"] == 6

    sampler.load_state_dict(state_dict)

    batch_sampler_iter = iter(batch_sampler)
    assert next(batch_sampler_iter) == [6, 7, 8]


@pytest.mark.skipif(torch.cuda.is_available(), reason="todo (tchaton) Need more investigation")
def test_fast_forward_on_random_sampler():
    """This test ensures ``FastForwardSampler`` applied to ``RandomSampler`` correctly retrived the right next
    batch on restart."""
    seed = 42
    seed_everything(42)

    dataset = range(15)
    generator = torch.Generator().manual_seed(seed)
    values = list(RandomSampler(dataset, generator=generator))

    generator = torch.Generator().manual_seed(seed)
    random_sampler = RandomSampler(dataset, generator=generator)
    sampler = FastForwardSampler(random_sampler)
    sampler.setup(3)
    batch_sampler = BatchSampler(sampler, 3, False)

    batch_sampler_iter = iter(batch_sampler)

    assert next(batch_sampler_iter) == values[:3]
    assert next(batch_sampler_iter) == values[3:6]
    assert next(batch_sampler_iter) == values[6:9]

    state_dict = sampler.state_dict(3)
    assert state_dict[0]["current_iteration"] == 9
    state_dict[0]["current_iteration"] = 6

    seed_everything(42)
    generator = torch.Generator().manual_seed(seed)
    random_sampler = RandomSampler(dataset, generator=generator)
    sampler = FastForwardSampler(random_sampler)
    sampler.setup(3)
    batch_sampler = BatchSampler(sampler, 3, False)
    sampler.load_state_dict(state_dict)

    batch_sampler_iter = iter(batch_sampler)
    assert next(batch_sampler_iter) == values[6:9]
    has_raised = False
    try:
        for _ in range(5):
            next(batch_sampler_iter)
    except StopIteration:
        has_raised = True
        assert sampler._current_iteration == 0
        sampler.load_state_dict(sampler.state_dict(0))
    assert has_raised


class RangeIterableDataset(IterableDataset):
    def __init__(self, data, num_workers: int, batch_size: int, state_dict=None, attr_name: str = "iter_sampler"):
        self.data = list(data)
        self.batch_size = batch_size
        self.num_workers = num_workers
        self.state_dict = state_dict
        self.attr_name = attr_name

    def __iter__(self):
        worker_info = get_worker_info()
        if worker_info and self.num_workers == 2:
            id = worker_info.id
            num_samples = len(self.data)
            if id == 0:
                self.data = list(self.data)[: num_samples // 2]
            else:
                self.data = list(self.data)[num_samples // 2 :]
            self.user_sampler = RandomSampler(self.data)
        else:
            self.user_sampler = RandomSampler(self.data)

        setattr(self, self.attr_name, iter(self.user_sampler))
        return self

    def __next__(self):
        iter_sampler = getattr(self, self.attr_name)
        return self.data[next(iter_sampler)]


@pytest.mark.skipif(torch.cuda.is_available(), reason="This test takes around 30 sec and should be skipped in Azure CI")
@pytest.mark.parametrize("num_workers", [0, 1, 2])
@mock.patch.dict(os.environ, {"PL_FAULT_TOLERANT_TRAINING": "1"})
def test_fast_forward_sampler_over_iterable_dataset(num_workers):
    """This test ensures ``FastForwardSampler`` and ``CaptureIterableDataset`` are properly being used to capture
    workers states."""
    batch_size = 3
    initial_seed = seed_everything(42)
    generator = torch.Generator()
    generator.manual_seed(initial_seed)
    dataset = RangeIterableDataset(range(20), num_workers, batch_size, True)
    dataset = CaptureIterableDataset(dataset)

    dataloader = DataLoader(dataset, batch_size=batch_size, num_workers=num_workers, generator=generator)
    _add_capture_metadata_collate(dataloader)

    iter_dataloader = iter(dataloader)
    batches = []
    for _ in range(5):
        batches.append(next(iter_dataloader))

    # restarting on batch_1 and getting 3 extra batches

    state_dict = {"iter_sampler": {}}
    for batch in batches[:2]:
        batch, _state_dict = batch["data"], batch[AutoRestartBatchKeys.PL_RESTART_META]
        for k, v in _state_dict.items():
            state_dict[k].update(v)

    assert len(state_dict["iter_sampler"]) == (num_workers if num_workers > 1 else 1)

    initial_seed = seed_everything(42)
    generator.manual_seed(initial_seed)
    dataset = RangeIterableDataset(range(20), num_workers, batch_size, state_dict=state_dict)
    dataset = CaptureIterableDataset(dataset)
    dataset.load_state_dict(state_dict)
    dataloader = DataLoader(dataset, batch_size=batch_size, num_workers=num_workers, generator=generator)
    _add_capture_metadata_collate(dataloader)

    iter_dataloader = iter(dataloader)
    batches_restart = []
    for _ in range(3):
        batches_restart.append(next(iter_dataloader))

    assert torch.equal(batches_restart[0]["data"], batches[2]["data"])
    assert torch.equal(batches_restart[1]["data"], batches[3]["data"])
    assert torch.equal(batches_restart[2]["data"], batches[4]["data"])


def _setup_ddp(rank, worldsize):
    os.environ["MASTER_ADDR"] = "localhost"

    # initialize the process group
    dist.init_process_group("gloo", rank=rank, world_size=worldsize)


def _test_fast_forward_sampler_with_distributed_sampler(rank, worldsize):
    _setup_ddp(rank, worldsize)

    initial_seed = seed_everything(42)

    generator = torch.Generator()
    generator.manual_seed(initial_seed)

    num_workers = 2
    batch_size = 4

    dataset = range(30)
    sampler = FastForwardSampler(DistributedSampler(dataset, num_replicas=worldsize, rank=rank, seed=initial_seed))
    sampler.setup(batch_size)
    dataloader = DataLoader(
        dataset, batch_size=batch_size, num_workers=num_workers, generator=generator, sampler=sampler
    )

    iter_dataloader = iter(dataloader)

    num_yielded = 0
    batches = []
    while True:
        try:
            batches.append(next(iter_dataloader))
            num_yielded += 1
        except StopIteration:
            break

    expected = torch.tensor([17, 27, 24]) if rank == 0 else torch.tensor([19, 5, 3])
    assert torch.equal(batches[-1], expected)

    assert sampler.state_dict(num_yielded)[0]["current_iteration"] == 16

    reload_state_dict = sampler.state_dict(num_yielded - 1)
    assert reload_state_dict[0]["current_iteration"] == 12

    sampler = FastForwardSampler(DistributedSampler(dataset, num_replicas=worldsize, rank=rank, seed=initial_seed))
    sampler.setup(batch_size)
    sampler.load_state_dict(reload_state_dict)
    dataloader = DataLoader(
        dataset, batch_size=batch_size, num_workers=num_workers, generator=generator, sampler=sampler
    )

    iter_dataloader = iter(dataloader)

    batches = []
    while True:
        try:
            batches.append(next(iter_dataloader))
        except StopIteration:
            break

    assert torch.equal(batches[-1], expected)
    assert sampler.state_dict(num_yielded)[0]["current_iteration"] == 16


@pytest.mark.skipif(torch.cuda.is_available(), reason="This test takes around 25 sec and should be skipped in Azure CI")
@RunIf(skip_windows=True)
def test_fast_forward_sampler_with_distributed_sampler():
    """Make sure result logging works with DDP."""
    tutils.set_random_main_port()
    worldsize = 2
    mp.spawn(_test_fast_forward_sampler_with_distributed_sampler, args=(worldsize,), nprocs=worldsize)


class MetaLearningDataset(IterableDataset):
    def __init__(
        self,
        dataset: Dataset,
        batch_size: int,
        drop_last: bool,
        task_num_classes: int = 5,
        num_workers: Optional[int] = None,
        global_rank: Optional[int] = None,
        world_size: Optional[int] = None,
        initial_seed: Optional[int] = None,
        shuffle: bool = True,
        debugging: bool = False,
    ):
        self.dataset = dataset
        self.batch_size = batch_size
        self.drop_last = drop_last
        self.num_workers = num_workers or 1
        self.global_rank = global_rank
        self.world_size = world_size
        self.task_num_classes = task_num_classes
        self.labels = labels = getattr(dataset, "labels")
        self.initial_seed = initial_seed
        self.generator: Optional[torch.Generator] = None
        self.current_task_iteration = 0
        self.shuffle = shuffle
        self.debugging = debugging

        if labels is None:
            raise MisconfigurationException(f"Provided {self.dataset} should have an attribute labels.")

        if len(labels) != len(dataset):
            raise MisconfigurationException("Found provided ``labels`` don't match the dataset length.")

        if (isinstance(global_rank, int) and world_size is None) or (
            isinstance(world_size, int) and global_rank is None
        ):
            raise MisconfigurationException("Both ``world_size`` and ``global_rank`` should be provided !")

        self.unique_labels = np.unique(self.labels)

    @property
    def worker_id(self) -> int:
        worker_info = get_worker_info()
        return worker_info.id if worker_info else 0

    @property
    def is_distributed(self) -> bool:
        return self.world_size is not None and self.world_size > 1

    def set_seed(self, shared: bool = False):
        initial_seed = self.initial_seed + self.current_task_iteration
        if shared:
            seed = initial_seed
            np_seed = _generate_state(initial_seed, 0)
        else:
            seed = initial_seed + self.worker_id + self.global_rank + self.current_task_iteration
            np_seed = _generate_state(initial_seed, self.worker_id + self.global_rank)

        random.seed(seed)
        torch.manual_seed(seed)
        np.random.seed(np_seed)

    def sample_task_indices(self):
        self.set_seed(shared=True)
        self.selected_indexes = np.random.choice(self.unique_labels, self.task_num_classes, replace=False)
        self.selected_indexes.sort()

        # subset of indices from the entire dataset where the labels are actually among the
        # task_num_classes selected_indexes

        self.task_indices = np.arange(len(self.dataset))[np.in1d(self.labels, self.selected_indexes)]
        self.task_length = len(self.task_indices)
        self.set_seed(shared=False)

    @property
    def worker_rank(self) -> int:
        worker_id = self.worker_id
        is_global_zero = self.global_rank == 0
        return self.global_rank + worker_id + int(not is_global_zero)

    def create_sampler(self):
        data = range(self.task_length)
        if self.world_size == 1 and self.num_workers in (0, 1):
            if self.shuffle:
                self.sampler = RandomSampler(data, generator=self.generator)
            else:
                self.sampler = SequentialSampler(data)
        else:
            num_workers = 1 if self.num_workers in (None, 0) else self.num_workers
            num_replicas = num_workers * self.world_size
            current_seed = self.initial_seed + self.current_task_iteration
            self.sampler = DistributedSampler(
                data, num_replicas=num_replicas, rank=self.worker_rank, shuffle=self.shuffle, seed=current_seed
            )

    def __iter__(self):
        if self.generator is None:
            self.generator = torch.Generator().manual_seed(self.initial_seed)
        self.sample_task_indices()
        self.create_sampler()
        self.batch_sampler = BatchSampler(self.sampler, batch_size=self.batch_size, drop_last=self.drop_last)
        self.iter_sampler = iter(self.batch_sampler)
        self.is_first_batch = True
        self.current_task_iteration += 1
        return self

    def increment_iteration(self):
        self.current_task_iteration += 1

    def __next__(self):
        # this is optional, but useful to accumulate gradient over the entire task.
        is_first_batch = self.is_first_batch if self.debugging else (self.is_first_batch and self.worker_id == 0)
        if is_first_batch:
            self.is_first_batch = False
            return {"task_length": len(self.batch_sampler), "selected_indexes": self.selected_indexes}

        random_indices = next(self.iter_sampler)
        task_indices = [self.task_indices[idx] for idx in random_indices]
        return default_collate([self.dataset[idx] for idx in task_indices])


class ClassificationDataset(Dataset):
    def __init__(self, inputs, labels):
        self.inputs = inputs
        self.labels = labels
        assert len(self.inputs) == len(self.labels)

    def __getitem__(self, index):
        return (self.inputs[index], self.labels[index])

    def __len__(self):
        return len(self.inputs)


def _test_fast_forward_sampler_with_distributed_sampler_and_iterative_dataset(rank, worldsize):
    if worldsize > 1:
        _setup_ddp(rank, worldsize)

    def all_gather(tensor, world_size):
        tensor_list = [torch.zeros_like(tensor, dtype=torch.int64) for _ in range(world_size)]
        torch.distributed.all_gather(tensor_list, tensor)
        return tensor_list

    initial_seed = seed_everything(42)

    generator = torch.Generator()
    generator.manual_seed(initial_seed)

    num_workers = 2
    batch_size = 4
    dataset_length = 60
    num_classes = 10

    labels = np.random.randint(0, num_classes, dataset_length)

    dataset = ClassificationDataset(range(dataset_length), labels)
    dataset = MetaLearningDataset(
        dataset,
        batch_size=batch_size,
        drop_last=True,
        num_workers=num_workers,
        global_rank=rank,
        world_size=worldsize,
        initial_seed=initial_seed,
        debugging=True,
        shuffle=True,
    )
    dataset = CaptureIterableDataset(dataset)
    dataloader = DataLoader(dataset, num_workers=num_workers, batch_size=1, generator=generator)
    _add_capture_metadata_collate(dataloader)

    epoch_results = []
    for _ in range(2):
        iter_dataloader = iter(dataloader)
        batches = []
        while True:
            try:
                batches.append(next(iter_dataloader))
            except StopIteration:
                break
        epoch_results.append(batches)
        dataloader.dataset.dataset.current_task_iteration += 1

    assert len(epoch_results) == 2

    assert len(epoch_results[0]) == math.ceil((dataset_length / (num_workers * worldsize)) / batch_size) + 2

    if worldsize == 1:
        assert epoch_results[0][0]["data"]["task_length"] == epoch_results[0][1]["data"]["task_length"]
        assert torch.equal(
            epoch_results[0][0]["data"]["selected_indexes"], epoch_results[0][1]["data"]["selected_indexes"]
        )
        assert 0 in epoch_results[0][2][AutoRestartBatchKeys.PL_RESTART_META]["iter_sampler"]  # worker id 0
        assert 1 in epoch_results[0][3][AutoRestartBatchKeys.PL_RESTART_META]["iter_sampler"]  # worker id 1
        assert not torch.equal(epoch_results[0][2]["data"][0], epoch_results[0][3]["data"][0])
    else:
        first_task_metadata = all_gather(epoch_results[0][0]["data"]["task_length"], worldsize)
        second_task_metadata = all_gather(epoch_results[0][1]["data"]["task_length"], worldsize)
        assert torch.equal(first_task_metadata[0], first_task_metadata[1])
        assert torch.equal(second_task_metadata[0], second_task_metadata[1])
        assert torch.equal(first_task_metadata[0], second_task_metadata[1])

        first_batch_list = all_gather(epoch_results[0][2]["data"][0], worldsize)
        assert not torch.equal(first_batch_list[0], first_batch_list[1])
        second_batch_list = all_gather(epoch_results[0][3]["data"][0], worldsize)
        assert not torch.equal(second_batch_list[0], second_batch_list[1])

    # restarting on epoch 0 / real batch 2
    state_dict = {"iter_sampler": {}}
    for batch in epoch_results[0][2:4]:
        batch, _state_dict = batch["data"], batch[AutoRestartBatchKeys.PL_RESTART_META]
        for k, v in _state_dict.items():
            state_dict[k].update(v)

    dataset = ClassificationDataset(range(dataset_length), labels)
    dataset = MetaLearningDataset(
        dataset,
        batch_size=batch_size,
        drop_last=True,
        num_workers=num_workers,
        global_rank=rank,
        world_size=worldsize,
        initial_seed=initial_seed,
        debugging=True,
        shuffle=True,
    )

    dataset = CaptureIterableDataset(dataset)
    dataset.load_state_dict(state_dict)
    dataloader = DataLoader(dataset, num_workers=num_workers, batch_size=1, generator=generator)
    _add_capture_metadata_collate(dataloader)

    epoch_results_restart = []
    for _ in range(2):
        iter_dataloader = iter(dataloader)
        batches = []
        while True:
            try:
                batches.append(next(iter_dataloader))
            except StopIteration:
                break
        epoch_results_restart.append(batches)
        dataloader.dataset.dataset.increment_iteration()
        dataloader.dataset.reset_on_epoch()

    assert len(epoch_results_restart[0]) + 2 == len(epoch_results[0])
    epoch_tensors = [e["data"][0] for e in epoch_results[0][4:]]
    epoch_tensors_restart = [e["data"][0] for e in epoch_results_restart[0][2:]]

    for t, tr in zip(epoch_tensors, epoch_tensors_restart):
        assert torch.equal(t, tr)

    epoch_tensors = [e["data"][0] for e in epoch_results[1][2:]]
    epoch_tensors_restart = [e["data"][0] for e in epoch_results_restart[1][2:]]

    for t, tr in zip(epoch_tensors, epoch_tensors_restart):
        assert torch.equal(t, tr)


@pytest.mark.skipif(torch.cuda.is_available(), reason="This test takes around 45 sec and should be skipped in Azure CI")
def test_fast_forward_sampler_iterative_dataset():
    _test_fast_forward_sampler_with_distributed_sampler_and_iterative_dataset(0, 1)


@pytest.mark.skipif(torch.cuda.is_available(), reason="This test takes around 55 sec and should be skipped in Azure CI")
@RunIf(skip_windows=True)
def test_fast_forward_sampler_with_distributed_sampler_and_iterative_dataset():
    """Make sure result logging works with DDP."""
    tutils.set_random_main_port()
    worldsize = 2
    mp.spawn(
        _test_fast_forward_sampler_with_distributed_sampler_and_iterative_dataset, args=(worldsize,), nprocs=worldsize
    )


@mock.patch.dict(os.environ, {"PL_FAULT_TOLERANT_TRAINING": "1"})
@RunIf(max_torch="1.7")
def test_fault_tolerant_not_supported():
    assert not _fault_tolerant_training()


def create_iterable_dataset(batch_size, num_workers, attr_name="iter_sampler", wrap: bool = True):
    dataset = RangeIterableDataset(range(50), num_workers=num_workers, batch_size=batch_size, attr_name=attr_name)
    if wrap:
        dataset = CaptureIterableDataset(dataset)
    return dataset


def test_dataloader_to_state_dict_and_reload():
    """
    Note: Those utilities are used only with DataLoader wrapping a ``mapping`` based dataset.
    """

    def create_dataloader():
        dataset = range(50)
        batch_size = 8
        sampler = FastForwardSampler(SequentialSampler(dataset))
        sampler.setup(batch_size)

        return DataLoader(dataset, sampler=sampler, batch_size=batch_size)

    dataloader = create_dataloader()
    iter_dataloader = iter(dataloader)
    _ = next(iter_dataloader)
    _ = next(iter_dataloader)

    state_dict = _dataloader_to_state_dict(dataloader, iter_dataloader)
    assert state_dict == {
        "num_workers": 0,
        "previous_worker": None,
        0: {"current_iteration": 16},
    }

    dataloader = create_dataloader()
    dataloader = _dataloader_load_state_dict(dataloader, state_dict)
    iter_dataloader = iter(dataloader)
    _ = next(iter_dataloader)

    state_dict = _dataloader_to_state_dict(dataloader, iter_dataloader)
    assert state_dict == {
        "num_workers": 0,
        "previous_worker": None,
        0: {"current_iteration": 24},
    }


@pytest.mark.parametrize("use_fault_tolerant", ["0", "1"])
def test_data_loading_wraps_dataset_and_samplers(use_fault_tolerant, tmpdir):
    """This test ensures the dataset and sampler are properly wrapped when fault tolerant is enabled."""

    class CustomBatchSampler(BatchSampler):
        pass

    dataset = range(50)

    class TestModel(BoringModel):
        def train_dataloader(self):
            return {
                "a": [
                    DataLoader(create_iterable_dataset(3, 1, wrap=False), num_workers=0, batch_size=3),
                    DataLoader(dataset, batch_size=8),
                    DataLoader(
                        dataset,
                        batch_sampler=CustomBatchSampler(SequentialSampler(dataset), batch_size=8, drop_last=False),
                    ),
                ],
                "b": DataLoader(
                    create_iterable_dataset(2, num_workers=1, attr_name="custom_sampler", wrap=False),
                    num_workers=0,
                    batch_size=2,
                ),
            }

        def training_step(self, batch, batch_idx):
            assert batch == {
                "a": [ANY, ANY, ANY],
                "b": ANY,
            }

        def validation_step(self, batch, batch_idx):
            assert isinstance(batch, torch.Tensor)

        validation_epoch_end = None

    class Check(Callback):
        def on_train_batch_start(self, trainer, *_) -> None:
            loaders = trainer.train_dataloader.loaders
            if use_fault_tolerant == "1":
                assert isinstance(loaders["a"][0].loader.dataset, CaptureIterableDataset)
                assert isinstance(loaders["a"][1].loader.sampler, FastForwardSampler)
                assert isinstance(loaders["a"][1].loader.dataset, CaptureMapDataset)
                assert isinstance(loaders["a"][2].loader.batch_sampler, FastForwardSampler)
                assert isinstance(loaders["a"][2].loader.dataset, CaptureMapDataset)
                assert isinstance(loaders["b"].loader.dataset, CaptureIterableDataset)
            else:
                assert isinstance(loaders["a"][0].loader.dataset, RangeIterableDataset)
                assert isinstance(loaders["a"][1].loader.sampler, SequentialSampler)
                assert not isinstance(loaders["a"][1].loader.dataset, CaptureMapDataset)
                assert isinstance(loaders["a"][2].loader.batch_sampler, CustomBatchSampler)
                assert not isinstance(loaders["a"][2].loader.dataset, CaptureMapDataset)
                assert isinstance(loaders["b"].loader.dataset, RangeIterableDataset)

    with mock.patch.dict(os.environ, {"PL_FAULT_TOLERANT_TRAINING": use_fault_tolerant}):
        model = TestModel()
        model.training_epoch_end = None
        trainer = Trainer(default_root_dir=tmpdir, max_epochs=1, limit_train_batches=1, callbacks=Check())
        trainer.fit(model)


class SequentialGetItemDataset(Dataset):
    def __init__(self, length, *_):
        self.len = length

    def __getitem__(self, index):
        return torch.tensor([index]).float()

    def __len__(self):
        return self.len


class RandomGetItemDataset(Dataset):
    """A dataset with random elements generated using global rng from torch, numpy and python."""

    def __init__(self, length, size):
        self.size = size
        self.len = length

    def __getitem__(self, index):
        t = torch.rand(self.size)
        n = torch.from_numpy(np.random.rand(self.size))
        p = torch.tensor([python_random.random() for _ in range(self.size)])
        sample = (index + (t + n + p) / 10).float()
        return sample

    def __len__(self):
        return self.len


# TODO: test with `RandomGeneratorGetItemDataset`
@mock.patch.dict(os.environ, {"PL_FAULT_TOLERANT_TRAINING": "1"})
@pytest.mark.parametrize(
    "dataset_class",
    [
        SequentialGetItemDataset,
        RandomGetItemDataset,
        # RandomGeneratorGetItemDataset,
    ],
)
@pytest.mark.parametrize("num_workers", [0])
@pytest.mark.parametrize("batch_size", [1, 2, 3])
def test_dataset_rng_states_restart(dataset_class, num_workers, batch_size):
    """Test that the sequence of batches coming from a random number generator continues with the correct sequence
    after reloading the state."""

    def create_dataset_sampler():
        dset = CaptureMapDataset(dataset_class(16, 8))
        random_sampler = RandomSampler(dset, generator=torch.Generator())
        return dset, random_sampler

    def create_dataloader_sampler(dset, sampler):
        sampler = FastForwardSampler(sampler)
        sampler.setup(batch_size)
        dl = DataLoader(dset, num_workers=num_workers, sampler=sampler, batch_size=batch_size)
        _add_capture_metadata_collate(dl)
        return dl, sampler

    def fetch(fetcher, prefetch_iter, num_batches_fetched):
        batch, _ = next(prefetch_iter)

        state: List[MergedIteratorState] = fetcher.state
        assert len(state) == 1
        assert isinstance(state[0], MergedIteratorState)

        assert len(fetcher.dataloader_iter.cache_states) == 1
        if num_workers == 0:
            assert state[0].state[0].num_batches_fetched == num_batches_fetched
        return state

    dataset, random_sampler = create_dataset_sampler()
    dataloader, ff_sampler = create_dataloader_sampler(dataset, random_sampler)

    fetcher = DataFetcher()
    fetcher.setup(dataloader)
    prefetch_iter = iter(fetcher)

    # fetch 4 batches
    fetch(fetcher, prefetch_iter, 1)
    fetch(fetcher, prefetch_iter, 2)
    fetch(fetcher, prefetch_iter, 3)

    # (A) capture the state after fetching 4 batches
    state = fetch(fetcher, prefetch_iter, 4)
    state = deepcopy(state[0])

    # (B) simulate 2 additional batches
    batch05, _ = next(prefetch_iter)
    batch06, _ = next(prefetch_iter)

    # start reloading
    dataset, random_sampler = create_dataset_sampler()
    dataloader, ff_sampler = create_dataloader_sampler(dataset, random_sampler)

    # load the state dict saved at (A)
    ff_sampler.load_state_dict(state.sampler_states)
    dataset.load_state_dict(state.dataset_states, latest_worker_id=state.latest_worker_id, num_workers=num_workers)

    prefetcher = DataFetcher()
    prefetcher.setup(dataloader)
    prefetch_iter = iter(prefetcher)

    # fetch 2 random batches, these should match exactly the batches seen at (B)
    batch05_restart, _ = next(prefetch_iter)
    batch06_restart, _ = next(prefetch_iter)

    assert torch.equal(batch05, batch05_restart)
    assert torch.equal(batch06, batch06_restart)


class CustomException(Exception):
    pass


class SequentialIterableDataset(IterableDataset):
    def __init__(self, length, *_):
        self.len = length
        self.sampler = SequentialSampler(range(self.len))

    def __iter__(self):
        self.sampler_iter = iter(self.sampler)
        return self

    def __next__(self):
        indices = next(self.sampler_iter)
        return torch.tensor([indices]).float()


class SequentialDictIterableDataset(SequentialIterableDataset):
    def __next__(self):
        indices = next(self.sampler_iter)
        return {"data": torch.tensor([indices]).float()}


class TestModel(LightningModule):
    def __init__(self, fail_on_step: int = -1):
        super().__init__()
        self.layer = torch.nn.Linear(1, 2)
        self.seen_batches = []
        self.fail_on_step = fail_on_step

    def training_step(self, batch, batch_idx):
        if self.global_step == self.fail_on_step:
            raise CustomException()
        batch = batch["data"] if isinstance(batch, dict) else batch
        self.seen_batches.append(torch.stack(batch) if isinstance(batch, list) else batch)
        loss = sum(self.layer(b).sum() for b in batch)
        return loss

    def configure_optimizers(self):
        return torch.optim.SGD(self.layer.parameters(), lr=0.1)


def _run_training(trainer_kwargs, dataset_classes, fail_on_step: int = -1, ckpt_path=None):
    seed_everything(1)
    train_dataloader = [
        DataLoader(dataset_class(3, 1), batch_size=1, num_workers=0) for dataset_class in dataset_classes
    ]
    train_dataloader = train_dataloader[0] if len(train_dataloader) == 1 else train_dataloader
    model = TestModel(fail_on_step=fail_on_step)
    trainer = Trainer(**trainer_kwargs)
    with suppress(CustomException):
        trainer.fit(model, train_dataloaders=train_dataloader, ckpt_path=ckpt_path)
    return model.seen_batches, model.parameters()


@mock.patch.dict(os.environ, {"PL_FAULT_TOLERANT_TRAINING": "1"})
@pytest.mark.parametrize(
    "dataset_classes",
    [
        # single training dataset
        [RandomGetItemDataset],
        [SequentialIterableDataset],
        [SequentialDictIterableDataset],
        # multiple training datasets (combinded dataloader)
        [SequentialGetItemDataset, SequentialIterableDataset],
        [SequentialIterableDataset, SequentialIterableDataset],
        # [RandomGetItemDataset, RandomGetItemDataset],  # TODO: support in the future
    ],
)
@pytest.mark.parametrize("multiple_trainloader_mode", ["min_size", "max_size_cycle"])
def test_dataset_rng_states_restart_with_lightning(tmpdir, dataset_classes, multiple_trainloader_mode):
    """Test that the Trainer can resume from a failed run in the case of several types of datasets."""
    trainer_kwargs = dict(
        default_root_dir=tmpdir,
        max_epochs=3,
        enable_progress_bar=False,
        enable_model_summary=False,
        multiple_trainloader_mode=multiple_trainloader_mode,
    )

    all_batches, weights0 = _run_training(trainer_kwargs, dataset_classes)
    all_batches = torch.stack(all_batches)
    assert len(all_batches) == 9

    # Simulate 1st failure
    complete_batches, _ = _run_training(trainer_kwargs, dataset_classes, fail_on_step=4)
    assert len(complete_batches) == 4

    checkpoint_path = os.path.join(tmpdir, ".pl_auto_save.ckpt")
    assert os.path.exists(checkpoint_path)

    # Resume after failure
    resumed_batches, weights1 = _run_training(
        trainer_kwargs, dataset_classes, fail_on_step=-1, ckpt_path=checkpoint_path
    )
    assert len(resumed_batches) == 5

    # the resumed batches should match the batches of the successful training
    all_batches_resumed = torch.stack(complete_batches + resumed_batches)
    assert len(all_batches_resumed) == 9
    assert torch.equal(all_batches, all_batches_resumed)

    # the final weights of a resumed training should equal the weights of an uninterrupted training
    for w0, w1 in zip(weights0, weights1):
        assert w0 is not w1
        assert torch.allclose(w0, w1)


@mock.patch.dict(os.environ, {"PL_FAULT_TOLERANT_TRAINING": "1"})
@pytest.mark.parametrize(
    ["train_datasets", "val_datasets"],
    [
        ([RandomGetItemDataset], [RandomGetItemDataset]),
        ([RandomGetItemDataset], [RandomGetItemDataset, RandomGetItemDataset]),
    ],
)
@pytest.mark.parametrize(
    "val_check_interval",
    [
        pytest.param(
            0.5,
            marks=pytest.mark.xfail(
                reason=(
                    "TODO: the `train_dataloader` random state overrides the validation state when restarting training"
                )
            ),
        ),
        1.0,
    ],
)
def test_auto_restart_within_validation_loop(train_datasets, val_datasets, val_check_interval, tmpdir):
    n_val_dataloaders = len(val_datasets)
    stop_dataloader = n_val_dataloaders - 1
    stop_batch = 1

    class ValidationLoopTestModel(LightningModule):
        def __init__(self, should_fail):
            super().__init__()
            self.layer = torch.nn.Linear(1, 2)
            self.should_fail = should_fail
            self.training_batches = []
            self.validation_batches = defaultdict(list)

        def step(self, batch):
            return sum(self.layer(b).sum() for b in batch)

        def training_step(self, batch, batch_idx):
            self.training_batches.append(batch)
            return self.step(batch)

        def validation_step(self, batch, batch_idx, dataloader_idx=0):
            if self.should_fail and stop_dataloader == dataloader_idx and batch_idx == stop_batch:
                raise CustomException
            self.validation_batches[dataloader_idx].append(batch)
            return self.step(batch)

        def configure_optimizers(self):
            return torch.optim.SGD(self.layer.parameters(), lr=0.1)

        def train_dataloader(self):
            return [DataLoader(cls(4, 1)) for cls in train_datasets]

        def val_dataloader(self):
            return [DataLoader(cls(4, 1)) for cls in val_datasets]

    def run(should_fail, resume):
        if not resume:
            seed_everything(42)

        model = ValidationLoopTestModel(should_fail)

        ckpt_path = str(tmpdir / ".pl_auto_save.ckpt") if resume else None
        trainer = Trainer(
            default_root_dir=tmpdir,
            max_epochs=1,
            val_check_interval=val_check_interval,
            num_sanity_val_steps=0,
        )
        if should_fail:
            with pytest.raises(CustomException):
                trainer.fit(model, ckpt_path=ckpt_path)
        else:
            trainer.fit(model, ckpt_path=ckpt_path)

        return model.training_batches, model.validation_batches

    total_train_batches, total_val_batches = run(should_fail=False, resume=False)
    pre_fail_train_batches, pre_fail_val_batches = run(should_fail=True, resume=False)
    post_fail_train_batches, post_fail_val_batches = run(should_fail=False, resume=True)

    torch.testing.assert_allclose(total_train_batches, pre_fail_train_batches + post_fail_train_batches)
    for k in total_val_batches:
        torch.testing.assert_allclose(total_val_batches[k], pre_fail_val_batches[k] + post_fail_val_batches[k])


class TestAutoRestartModelUnderSignal(BoringModel):
    def __init__(self, should_signal: bool, failure_on_step: bool, failure_on_training: bool, on_last_batch: bool):
        super().__init__()
        self.should_signal = should_signal
        self.failure_on_step = failure_on_step
        self.failure_on_training = failure_on_training
        self.on_last_batch = on_last_batch
        self.seen_train_batches = []

    def _signal(self):
        if self.should_signal:
            # simulate `os.kill(os.getpid(), signal.SIGUSR1)`
            self.trainer._terminate_gracefully = True

    def training_step(self, batch, batch_idx):
        self.seen_train_batches.append(batch)
        should_signal = self.trainer.fit_loop.epoch_loop._is_training_done if self.on_last_batch else batch_idx == 2
        if self.failure_on_step and self.failure_on_training and should_signal:
            self._signal()
        return super().training_step(batch, batch_idx)

    def validation_step(self, batch, batch_idx):
        should_signal = (
            self.trainer.fit_loop.epoch_loop.val_loop.epoch_loop.batch_progress.is_last_batch
            if self.on_last_batch
            else batch_idx == 2
        )
        if self.failure_on_step and not self.failure_on_training and should_signal:
            self._signal()
        return super().validation_step(batch, batch_idx)

    def training_epoch_end(self, outputs) -> None:
        if not self.failure_on_step and self.failure_on_training:
            self._signal()

    def validation_epoch_end(self, outputs) -> None:
        if not self.failure_on_step and not self.failure_on_training:
            self._signal()

    def train_dataloader(self):
        return DataLoader(RandomDataset(32, 4))

    def val_dataloader(self):
        return DataLoader(RandomDataset(32, 4))


def _fit_model(
    tmpdir, should_signal, val_check_interval, failure_on_step, failure_on_training, on_last_batch, status=None
):
    seed_everything(42)
    model = TestAutoRestartModelUnderSignal(should_signal, failure_on_step, failure_on_training, on_last_batch)

    trainer_kwargs = dict(
        default_root_dir=tmpdir,
        max_epochs=1,
        limit_train_batches=4,
        limit_val_batches=4,
        val_check_interval=val_check_interval,
        num_sanity_val_steps=0,
    )

    trainer = Trainer(**trainer_kwargs)
    if should_signal:
        with pytest.raises(ExitGracefullyException, match=status):
            trainer.fit(model)
    else:
        trainer.fit(model)
    assert trainer._terminate_gracefully == should_signal

    return model


@pytest.mark.parametrize("on_last_batch", [False, True])
@pytest.mark.parametrize("val_check_interval", [0.5, 1.0])
@pytest.mark.parametrize("failure_on_training", [False, True])
@pytest.mark.parametrize("failure_on_step", [False, True])
@mock.patch.dict(os.environ, {"PL_FAULT_TOLERANT_TRAINING": "1"})
@RunIf(skip_windows=True)
def test_auto_restart_under_signal(on_last_batch, val_check_interval, failure_on_training, failure_on_step, tmpdir):
    """This test asserts that if a signal is being sent during the training / validation phase, the model should
    restart in a reproducible way."""

    model_total = _fit_model(tmpdir, False, val_check_interval, failure_on_step, failure_on_training, on_last_batch)

    if failure_on_step:
        if on_last_batch:
            if failure_on_training:
                # Breaking on first validation batch.
                # This is done to capture the random state of the validation dataloader.
                status = "EvaluationEpochLoop:advance"
            else:
                # when breaking on last batch of validation, we should exist on `run_end` val_check_interval == 1.0
                status = (
                    "TrainingEpochLoop:on_run_end" if val_check_interval == 1.0 else "TrainingEpochLoop:on_advance_end"
                )
        else:
            status = "TrainingEpochLoop:on_advance_end" if failure_on_training else "EvaluationEpochLoop:advance"
    else:
        if val_check_interval == 1.0:
            status = "TrainingEpochLoop:on_run_end"
        else:
            # `training_epoch_end` happens after `validation_epoch_end` since Lightning v1.4
            status = "TrainingEpochLoop:on_run_end" if failure_on_training else "TrainingEpochLoop:on_advance_end"

    model_signaled = _fit_model(
        tmpdir, True, val_check_interval, failure_on_step, failure_on_training, on_last_batch, status=status
    )
    checkpoint_path = str(tmpdir / ".pl_auto_save.ckpt")
    assert os.path.exists(checkpoint_path)
    model_restarted = _fit_model(tmpdir, False, val_check_interval, failure_on_step, failure_on_training, on_last_batch)

    # check the batches
    actual = torch.cat(model_signaled.seen_train_batches + model_restarted.seen_train_batches)
    expected = torch.cat(model_total.seen_train_batches)
    assert torch.equal(actual, expected)

    # FIXME: why `on_last_batch` doesn't work ?
    if failure_on_step and failure_on_training and not on_last_batch:
        assert not torch.equal(model_total.layer.weight, model_signaled.layer.weight)
    assert torch.equal(model_restarted.layer.weight, model_total.layer.weight)

    checkpoint = torch.load(checkpoint_path)["loops"]["fit_loop"]
    p = checkpoint["epoch_loop.batch_progress"]
    if p["is_last_batch"] and p["current"]["completed"] == 4:
        assert "dataloader_state_dict" not in checkpoint["epoch_loop.state_dict"]
    else:
        assert "dataloader_state_dict" in checkpoint["epoch_loop.state_dict"]

    state_dict = checkpoint["epoch_loop.val_loop.epoch_loop.state_dict"]
    p = checkpoint["epoch_loop.val_loop.epoch_loop.batch_progress"]
    if (p["is_last_batch"] and p["current"]["completed"] == 4) or p["current"]["ready"] == 0:
        assert "dataloader_state_dict" not in state_dict
    else:
        assert "dataloader_state_dict" in state_dict


def test_rotate_worker_indices():
    """This test ensures `worker_id` are rotated properly depending on which one was the latest."""
    state_dict = {0: 0, 1: 1}
    assert _rotate_worker_indices(state_dict, 0, 2) == {0: 1, 1: 0}
    assert _rotate_worker_indices(state_dict, 1, 2) == {0: 0, 1: 1}

    with pytest.raises(MisconfigurationException, match="The `latest_worker_id` should be within"):
        _rotate_worker_indices(state_dict, 2, 2)

    with pytest.raises(MisconfigurationException, match="The `state` should contain"):
        _rotate_worker_indices(state_dict, 2, 3)


def test_supports_state_dict_protocol():
    class StatefulClass:
        def state_dict(self):
            pass

        def load_state_dict(self, state_dict):
            pass

    assert isinstance(StatefulClass(), _SupportsStateDict)

    class NotStatefulClass:
        def state_dict(self):
            pass

    assert not isinstance(NotStatefulClass(), _SupportsStateDict)

    class NotStateful2Class:
        def load_state_dict(self, state_dict):
            pass

    assert not isinstance(NotStateful2Class(), _SupportsStateDict)


def test_fault_tolerant_mode_enum():
    with mock.patch.dict(os.environ, {"PL_FAULT_TOLERANT_TRAINING": "0"}):
        assert _FaultTolerantMode.DISABLED == _FaultTolerantMode.detect_current_mode()
        assert not TrainerState()._fault_tolerant_mode.is_enabled

    with mock.patch.dict(os.environ, {"PL_FAULT_TOLERANT_TRAINING": "1"}):
        assert _FaultTolerantMode.AUTOMATIC == _FaultTolerantMode.detect_current_mode()
        assert TrainerState()._fault_tolerant_mode.is_automatic

    with mock.patch.dict(os.environ, {"PL_FAULT_TOLERANT_TRAINING": "MANUAL"}):
        assert _FaultTolerantMode.MANUAL == _FaultTolerantMode.detect_current_mode()
        assert TrainerState()._fault_tolerant_mode.is_manual

    with pytest.raises(
        MisconfigurationException, match="The environment flag `PL_FAULT_TOLERANT_TRAINING` should be either"
    ):
        with mock.patch.dict(os.environ, {"PL_FAULT_TOLERANT_TRAINING": "3"}):
            _FaultTolerantMode.detect_current_mode()


class StatefulRandomSampler(RandomSampler):

    counter = 0

    def state_dict(self):
        self.counter += 1
        return {"counter": self.counter}

    def load_state_dict(self, state_dict):
        self.counter = state_dict["counter"]


class StatefulRandomDataset(RandomDataset):
    def __init__(self, *args, **kwargs):
        super().__init__(*args, **kwargs)
        self.counter = 0

    def __getitem__(self, index):
        self.counter += 1
        return super().__getitem__(index)

    def state_dict(self):
        info = get_worker_info()
        if info:
            return {info.id: {"counter": self.counter}}
        return {"counter": self.counter}

    def load_state_dict(self, state_dict):
        self.counter = state_dict["counter"]


@pytest.mark.parametrize("num_workers", [0])
@mock.patch.dict(os.environ, {"PL_FAULT_TOLERANT_TRAINING": "2"})
def test_stateful_workers(num_workers):

    seed_everything(42)

    _get_iterator_fn = DataLoader._get_iterator
    _patch_dataloader_get_iterators()
    assert DataLoader._ori_get_iterator is not None

    data_fetcher = DataFetcher()
    dataset = StatefulRandomDataset(1, 64)
    dataloader = DataLoader(dataset, sampler=StatefulRandomSampler(dataset), num_workers=num_workers)

    with pytest.raises(MisconfigurationException, match="A stateful iterator should be used"):
        iter(dataloader)

    # This would attach the `data_fetcher` to the DataLoader.
    data_fetcher.setup(dataloader)

    data_fetcher_iter = iter(data_fetcher)

    dataloader_iter = data_fetcher.dataloader_iter
    worker_type = _SingleProcessDataLoaderIterStateful if num_workers == 0 else _MultiProcessingDataLoaderIterStateful
    assert isinstance(dataloader_iter, worker_type)

    next(data_fetcher_iter)
    state = data_fetcher.dataloader_iter.state.state
    assert state[0].dataset_state == {0: {"counter": 1}}
    assert state[0].sampler_state["sampler"] == {"counter": 1}

    next(data_fetcher_iter)
    previous_state = data_fetcher.dataloader_iter.previous_state.state
    state = data_fetcher.dataloader_iter.state.state
    assert previous_state[0].dataset_state == {0: {"counter": 1}}
    assert previous_state[0].sampler_state["sampler"] == {"counter": 1}
    # TODO: Resolve the previous `sampler_state` associated to `worker_id: 0`.
    worker_id = 1 if num_workers else 0
    assert state[worker_id].sampler_state["sampler"] == {"counter": 2}

    # each worker has its own copy of the dataset
    assert state[0].dataset_state == ({0: {"counter": 2}} if num_workers == 0 else {0: {"counter": 1}})
    target_previous_state = deepcopy(state)

    next(data_fetcher_iter)
    latest_worker_id = data_fetcher.dataloader_iter.state.latest_worker_id
    assert latest_worker_id == 0
    previous_state = data_fetcher.dataloader_iter.previous_state.state
    state = data_fetcher.dataloader_iter.state.state

    assert target_previous_state == previous_state
    assert state[0].sampler_state["sampler"] == {"counter": 3}
    assert state[0].dataset_state == ({0: {"counter": 3}} if num_workers == 0 else {0: {"counter": 2}})

    _teardown_dataloader_get_iterators()
    assert not hasattr(DataLoader, "_ori_get_iterator")
    assert DataLoader._get_iterator == _get_iterator_fn

    data_fetcher.teardown()<|MERGE_RESOLUTION|>--- conflicted
+++ resolved
@@ -40,13 +40,10 @@
     _add_capture_metadata_collate,
     _dataloader_load_state_dict,
     _dataloader_to_state_dict,
-<<<<<<< HEAD
     _MultiProcessingDataLoaderIterStateful,
     _patch_dataloader_get_iterators,
+    _rotate_worker_indices,
     _SingleProcessDataLoaderIterStateful,
-=======
-    _rotate_worker_indices,
->>>>>>> 2036dfb5
     _SupportsStateDict,
     _teardown_dataloader_get_iterators,
     CaptureIterableDataset,
@@ -252,6 +249,7 @@
         return self.data[next(iter_sampler)]
 
 
+@mock.patch.dict(os.environ, {"PL_FAULT_TOLERANT_TRAINING": "1"})
 @pytest.mark.skipif(torch.cuda.is_available(), reason="This test takes around 30 sec and should be skipped in Azure CI")
 @pytest.mark.parametrize("num_workers", [0, 1, 2])
 @mock.patch.dict(os.environ, {"PL_FAULT_TOLERANT_TRAINING": "1"})
@@ -634,11 +632,13 @@
         assert torch.equal(t, tr)
 
 
+@mock.patch.dict(os.environ, {"PL_FAULT_TOLERANT_TRAINING": "1"})
 @pytest.mark.skipif(torch.cuda.is_available(), reason="This test takes around 45 sec and should be skipped in Azure CI")
 def test_fast_forward_sampler_iterative_dataset():
     _test_fast_forward_sampler_with_distributed_sampler_and_iterative_dataset(0, 1)
 
 
+@mock.patch.dict(os.environ, {"PL_FAULT_TOLERANT_TRAINING": "1"})
 @pytest.mark.skipif(torch.cuda.is_available(), reason="This test takes around 55 sec and should be skipped in Azure CI")
 @RunIf(skip_windows=True)
 def test_fast_forward_sampler_with_distributed_sampler_and_iterative_dataset():
