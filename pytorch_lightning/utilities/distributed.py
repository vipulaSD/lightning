--- conflicted
+++ resolved
@@ -15,12 +15,7 @@
 
 import logging
 import os
-<<<<<<< HEAD
 from contextlib import nullcontext
-from functools import wraps
-from platform import python_version
-=======
->>>>>>> 01c31ae4
 from typing import Any, Callable, Dict, List, Optional, Tuple, Union
 
 import torch
