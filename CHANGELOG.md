# Changelog

All notable changes to this project will be documented in this file.

The format is based on [Keep a Changelog](http://keepachangelog.com/en/1.0.0/).


## [1.6.0] - 2022-MM-DD

### Added

- Added a flag `SLURMEnvironment(auto_requeue=True|False)` to control whether Lightning handles the requeuing ([#10601](https://github.com/PyTorchLightning/pytorch-lightning/issues/10601))


- Fault Tolerant Manual
    * Add `_SupportsStateDict` protocol to detect if classes are stateful ([#10646](https://github.com/PyTorchLightning/pytorch-lightning/issues/10646))
    * Add `_FaultTolerantMode` enum used to track different supported fault tolerant modes ([#10645](https://github.com/PyTorchLightning/pytorch-lightning/issues/10645))
<<<<<<< HEAD
    * Add stateful workers ([#10674](https://github.com/PyTorchLightning/pytorch-lightning/issues/10674))
=======
    * Add a `_rotate_worker_indices` utility to reload the state according the latest worker ([#10647](https://github.com/PyTorchLightning/pytorch-lightning/issues/10647))
>>>>>>> 2036dfb5


-


-


-

### Changed

- Raised exception in `init_dist_connection()` when torch distibuted is not available ([#10418](https://github.com/PyTorchLightning/pytorch-lightning/issues/10418))


- The `monitor` argument in the `EarlyStopping` callback is no longer optional ([#10328](https://github.com/PyTorchLightning/pytorch-lightning/pull/10328))


- Do not fail if batch size could not be inferred for logging when using DeepSpeed ([#10438](https://github.com/PyTorchLightning/pytorch-lightning/issues/10438))


- Raised `MisconfigurationException` when `enable_progress_bar=False` and a progress bar instance has been passed in the callback list ([#10520](https://github.com/PyTorchLightning/pytorch-lightning/issues/10520))


- Moved `trainer.connectors.env_vars_connector._defaults_from_env_vars` to `utilities.argsparse._defaults_from_env_vars` ([#10501](https://github.com/PyTorchLightning/pytorch-lightning/pull/10501))


- Changes in `LightningCLI` required for the new major release of jsonargparse v4.0.0 ([#10426](https://github.com/PyTorchLightning/pytorch-lightning/pull/10426))


- Renamed `refresh_rate_per_second` parameter to `referesh_rate` for `RichProgressBar` signature ([#10497](https://github.com/PyTorchLightning/pytorch-lightning/pull/10497))


- Moved ownership of the `PrecisionPlugin` into `TrainingTypePlugin` and updated all references ([#10570](https://github.com/PyTorchLightning/pytorch-lightning/pull/10570))


- Raised an error if the `batch_size` cannot be inferred from the current batch if it contained a string or was a custom batch object ([#10541](https://github.com/PyTorchLightning/pytorch-lightning/pull/10541))


-


-


-

### Deprecated

- Deprecated `ClusterEnvironment.master_{address,port}` in favor of `ClusterEnvironment.main_{address,port}` ([#10103](https://github.com/PyTorchLightning/pytorch-lightning/issues/10103))


- Deprecated `DistributedType` in favor of `_StrategyType` ([#10505](https://github.com/PyTorchLightning/pytorch-lightning/pull/10505))


- Deprecated the `precision_plugin` constructor argument from `Accelerator` ([#10570](https://github.com/PyTorchLightning/pytorch-lightning/pull/10570))


- Deprecated the property `Trainer.slurm_job_id` in favor of the new `SLURMEnvironment.job_id()` method ([#10622](https://github.com/PyTorchLightning/pytorch-lightning/pull/10622))


-

### Removed

- Removed deprecated parameter `method` in `pytorch_lightning.utilities.model_helpers.is_overridden` ([#10507](https://github.com/PyTorchLightning/pytorch-lightning/pull/10507))


- Remove deprecated method `ClusterEnvironment.creates_children` ([#10339](https://github.com/PyTorchLightning/pytorch-lightning/issues/10339))


- Removed deprecated `TrainerModelHooksMixin.is_function_implemented` and `TrainerModelHooksMixin.has_arg` ([#10322](https://github.com/PyTorchLightning/pytorch-lightning/pull/10322))


- Removed deprecated `pytorch_lightning.utilities.device_dtype_mixin.DeviceDtypeModuleMixin` in favor of `pytorch_lightning.core.mixins.device_dtype_mixin.DeviceDtypeModuleMixin` ([#10442](https://github.com/PyTorchLightning/pytorch-lightning/pull/10442))


- Removed deprecated `LightningModule.loaded_optimizer_states_dict` property ([#10346](https://github.com/PyTorchLightning/pytorch-lightning/pull/10346))


- Removed deprecated `Trainer.fit(train_dataloader=)`, `Trainer.validate(val_dataloaders=)`, and `Trainer.test(test_dataloader=)` ([#10325](https://github.com/PyTorchLightning/pytorch-lightning/pull/10325))


- Removed deprecated `has_prepared_data`, `has_setup_fit`, `has_setup_validate`, `has_setup_test`, `has_setup_predict`, `has_teardown_fit`, `has_teardown_validate`, `has_teardown_test` and `has_teardown_predict` datamodule lifecycle properties  ([#10350](https://github.com/PyTorchLightning/pytorch-lightning/pull/10350))


- Removed deprecated `every_n_val_epochs` parameter of ModelCheckpoint ([#10366](https://github.com/PyTorchLightning/pytorch-lightning/pull/10366))


- Removed deprecated `import pytorch_lightning.profiler.profilers` in favor of `import pytorch_lightning.profiler` ([#10443](https://github.com/PyTorchLightning/pytorch-lightning/pull/10443))


- Removed deprecated property `configure_slurm_dpp` from accelerator connector ([#10370](https://github.com/PyTorchLightning/pytorch-lightning/pull/10370))


- Removed deprecated arguments `num_nodes` and `sync_batchnorm` from `DDPPlugin`, `DDPSpawnPlugin`, `DeepSpeedPlugin` ([#10357](https://github.com/PyTorchLightning/pytorch-lightning/pull/10357))


- Removed deprecated property `is_slurm_managing_tasks` from AcceleratorConnector ([#10353](https://github.com/PyTorchLightning/pytorch-lightning/pull/10353))


- Removed deprecated `LightningModule.log(tbptt_reduce_fx, tbptt_reduce_token, sync_dist_op)` ([#10423](https://github.com/PyTorchLightning/pytorch-lightning/pull/10423))


- Removed deprecated `Plugin.task_idx` ([#10441](https://github.com/PyTorchLightning/pytorch-lightning/pull/10441))


- Removed PyTorch 1.6 support ([#10367](https://github.com/PyTorchLightning/pytorch-lightning/pull/10367))


- Removed deprecated method `master_params` from PrecisionPlugin ([#10372](https://github.com/PyTorchLightning/pytorch-lightning/pull/10372))


- Removed the automatic detachment of "extras" returned from `training_step`. For example, `return {'loss': ..., 'foo': foo.detach()}` will now be necessary if `foo` has gradients which you do not want to store ([#10424](https://github.com/PyTorchLightning/pytorch-lightning/pull/10424))


- Removed deprecated passthrough methods and properties from `Accelerator` base class:
  * ([#10403](https://github.com/PyTorchLightning/pytorch-lightning/pull/10403))
  * ([#10448](https://github.com/PyTorchLightning/pytorch-lightning/pull/10448))

- Removed deprecated signature for `transfer_batch_to_device` hook. The new argument `dataloader_idx` is now required ([#10480](https://github.com/PyTorchLightning/pytorch-lightning/pull/10480))


- Removed deprecated `utilities.distributed.rank_zero_{warn/deprecation}` ([#10451](https://github.com/PyTorchLightning/pytorch-lightning/pull/10451))


- Removed deprecated `mode` argument from `ModelSummary` class ([#10449](https://github.com/PyTorchLightning/pytorch-lightning/pull/10449))


- Removed deprecated `Trainer.train_loop` property in favor of `Trainer.fit_loop` ([#10482](https://github.com/PyTorchLightning/pytorch-lightning/pull/10482))


- Removed deprecated `Trainer.train_loop` property in favor of `Trainer.fit_loop` ([#10482](https://github.com/PyTorchLightning/pytorch-lightning/pull/10482))


- Removed deprecated `disable_validation` property from Trainer ([#10450](https://github.com/PyTorchLightning/pytorch-lightning/pull/10450))


- Removed deprecated `CheckpointConnector.hpc_load` property in favor of `CheckpointConnector.restore` ([#10525](https://github.com/PyTorchLightning/pytorch-lightning/pull/10525))


- Removed deprecated `reload_dataloaders_every_epoch` from `Trainer` in favour of `reload_dataloaders_every_n_epochs` ([#10481](https://github.com/PyTorchLightning/pytorch-lightning/pull/10481))


- Removed the `precision_plugin` attribute from `Accelerator` in favor of its equivalent attribute `precision_plugin` in the `TrainingTypePlugin` ([#10570](https://github.com/PyTorchLightning/pytorch-lightning/pull/10570))

### Fixed

- When a tensor is logged with `self.log`, run its computation with the same `dtype` ([#10076](https://github.com/PyTorchLightning/pytorch-lightning/pull/10076))


- Fixed `ShardedTensor` state dict hook registration to check if torch distributed is available ([#10621](https://github.com/PyTorchLightning/pytorch-lightning/pull/10621))


- Fixed LigtningLite `_wrap_init` popping unexisting keys from DataLoader signature parameters  ([#10613](https://github.com/PyTorchLightning/pytorch-lightning/pull/10613))


- Fixed signals being registered within threads ([#10610](https://github.com/PyTorchLightning/pytorch-lightning/pull/10610))


- Fixed an issue that caused Lightning to extract the batch size even though it was set by the user in `LightningModule.log` ([#10408](https://github.com/PyTorchLightning/pytorch-lightning/pull/10408))


- Fixed `Trainer(move_metrics_to_cpu=True)` not moving the evaluation logged results to CPU ([#10631](https://github.com/PyTorchLightning/pytorch-lightning/pull/10631))


- Fixed the `{validation,test}_step` outputs getting moved to CPU with `Trainer(move_metrics_to_cpu=True)` ([#10631](https://github.com/PyTorchLightning/pytorch-lightning/pull/10631))



## [1.5.2] - 2021-11-16

### Fixed

- Fixed `CombinedLoader` and `max_size_cycle` didn't receive a `DistributedSampler` ([#10374](https://github.com/PyTorchLightning/pytorch-lightning/issues/10374))
- Fixed an issue where class or init-only variables of dataclasses were passed to the dataclass constructor in `utilities.apply_to_collection` ([#9702](https://github.com/PyTorchLightning/pytorch-lightning/issues/9702))
- Fixed `isinstance` not working with `init_meta_context`, materialized model not being moved to the device ([#10493](https://github.com/PyTorchLightning/metrics/pull/10493))
- Fixed an issue that prevented the Trainer to shutdown workers when execution is interrupted due to failure([#10463](https://github.com/PyTorchLightning/pytorch-lightning/issues/10463))
- Squeeze the early stopping monitor to remove empty tensor dimensions ([#10461](https://github.com/PyTorchLightning/pytorch-lightning/issues/10461))
- Fixed sampler replacement logic with `overfit_batches` to only replace the sample when `SequentialSampler` is not used ([#10486](https://github.com/PyTorchLightning/pytorch-lightning/issues/10486))
- Fixed scripting causing false positive deprecation warnings ([#10470](https://github.com/PyTorchLightning/pytorch-lightning/pull/10470), [#10555](https://github.com/PyTorchLightning/pytorch-lightning/pull/10555))
- Do not fail if batch size could not be inferred for logging when using DeepSpeed ([#10438](https://github.com/PyTorchLightning/pytorch-lightning/issues/10438))
- Fixed propagation of device and dtype information to submodules of LightningLite when they inherit from `DeviceDtypeModuleMixin` ([#10559](https://github.com/PyTorchLightning/pytorch-lightning/issues/10559))


## [1.5.1] - 2021-11-09

### Fixed

- Fixed `apply_to_collection(defaultdict)` ([#10316](https://github.com/PyTorchLightning/pytorch-lightning/issues/10316))
- Fixed failure when `DataLoader(batch_size=None)` is passed ([#10345](https://github.com/PyTorchLightning/pytorch-lightning/issues/10345))
- Fixed interception of `__init__` arguments for sub-classed DataLoader re-instantiation in Lite ([#10334](https://github.com/PyTorchLightning/pytorch-lightning/issues/10334))
- Fixed issue with pickling `CSVLogger` after a call to `CSVLogger.save` ([#10388](https://github.com/PyTorchLightning/pytorch-lightning/pull/10388))
- Fixed an import error being caused by `PostLocalSGD` when `torch.distributed` not available ([#10359](https://github.com/PyTorchLightning/pytorch-lightning/pull/10359))
- Fixed the logging with `on_step=True` in epoch-level hooks causing unintended side-effects. Logging with `on_step=True` in epoch-level hooks will now correctly raise an error ([#10409](https://github.com/PyTorchLightning/pytorch-lightning/pull/10409))
- Fixed deadlocks for distributed training with `RichProgressBar` ([#10428](https://github.com/PyTorchLightning/pytorch-lightning/pull/10428))
- Fixed an issue where the model wrapper in Lite converted non-floating point tensors to float ([#10429](https://github.com/PyTorchLightning/pytorch-lightning/pull/10429))
- Fixed an issue with inferring the dataset type in fault-tolerant training ([#10432](https://github.com/PyTorchLightning/pytorch-lightning/pull/10432))
- Fixed dataloader workers with `persistent_workers` being deleted on every iteration ([#10434](https://github.com/PyTorchLightning/pytorch-lightning/pull/10434))


## [1.5.0] - 2021-11-02

### Added

- Added support for monitoring the learning rate without schedulers in `LearningRateMonitor` ([#9786](https://github.com/PyTorchLightning/pytorch-lightning/issues/9786))
- Added registration of `ShardedTensor` state dict hooks in `LightningModule.__init__` if the PyTorch version supports `ShardedTensor` ([#8944](https://github.com/PyTorchLightning/pytorch-lightning/pull/8944))
- Added error handling including calling of `on_keyboard_interrupt()` and `on_exception()` for all entrypoints (fit, validate, test, predict) ([#8819](https://github.com/PyTorchLightning/pytorch-lightning/pull/8819))
- Added a flavor of `training_step` that takes `dataloader_iter` as an argument ([#8807](https://github.com/PyTorchLightning/pytorch-lightning/pull/8807))
- Added a `state_key` property to the `Callback` base class ([#6886](https://github.com/PyTorchLightning/pytorch-lightning/pull/6886))
- Added progress tracking to loops:
    * Integrated `TrainingEpochLoop.total_batch_idx` ([#8598](https://github.com/PyTorchLightning/pytorch-lightning/pull/8598))
    * Added `BatchProgress` and integrated `TrainingEpochLoop.is_last_batch` ([#9657](https://github.com/PyTorchLightning/pytorch-lightning/pull/9657))
    * Avoid optional `Tracker` attributes ([#9320](https://github.com/PyTorchLightning/pytorch-lightning/pull/9320))
    * Reset `current` progress counters when restarting an epoch loop that had already finished ([#9371](https://github.com/PyTorchLightning/pytorch-lightning/pull/9371))
    * Call `reset_on_restart` in the loop's `reset` hook instead of when loading a checkpoint ([#9561](https://github.com/PyTorchLightning/pytorch-lightning/pull/9561))
    * Use `completed` over `processed` in `reset_on_restart` ([#9656](https://github.com/PyTorchLightning/pytorch-lightning/pull/9656))
    * Renamed `reset_on_epoch` to `reset_on_run` ([#9658](https://github.com/PyTorchLightning/pytorch-lightning/pull/9658))
- Added `batch_size` and `rank_zero_only` arguments for `log_dict` to match `log` ([#8628](https://github.com/PyTorchLightning/pytorch-lightning/pull/8628))
- Added a check for unique GPU ids ([#8666](https://github.com/PyTorchLightning/pytorch-lightning/pull/8666))
- Added `ResultCollection` state_dict to the Loop `state_dict` and added support for distributed reload ([#8641](https://github.com/PyTorchLightning/pytorch-lightning/pull/8641))
- Added DeepSpeed collate checkpoint utility function ([#8701](https://github.com/PyTorchLightning/pytorch-lightning/pull/8701))
- Added a `handles_accumulate_grad_batches` property to the training type plugins ([#8856](https://github.com/PyTorchLightning/pytorch-lightning/pull/8856))
- Added a warning to `WandbLogger` when reusing a wandb run ([#8714](https://github.com/PyTorchLightning/pytorch-lightning/pull/8714))
- Added `log_graph` argument for `watch` method of `WandbLogger` ([#8662](https://github.com/PyTorchLightning/pytorch-lightning/pull/8662))
- `LightningCLI` additions:
  * Added `LightningCLI(run=False|True)` to choose whether to run a `Trainer` subcommand ([#8751](https://github.com/PyTorchLightning/pytorch-lightning/pull/8751))
  * Added support to call any trainer function from the `LightningCLI` via subcommands ([#7508](https://github.com/PyTorchLightning/pytorch-lightning/pull/7508))
  * Allow easy trainer re-instantiation ([#7508](https://github.com/PyTorchLightning/pytorch-lightning/pull/9241))
  * Automatically register all optimizers and learning rate schedulers ([#9565](https://github.com/PyTorchLightning/pytorch-lightning/pull/9565))
  * Allow registering custom optimizers and learning rate schedulers without subclassing the CLI ([#9565](https://github.com/PyTorchLightning/pytorch-lightning/pull/9565))
  * Support shorthand notation to instantiate optimizers and learning rate schedulers ([#9565](https://github.com/PyTorchLightning/pytorch-lightning/pull/9565))
  * Support passing lists of callbacks via command line ([#8815](https://github.com/PyTorchLightning/pytorch-lightning/pull/8815))
  * Support shorthand notation to instantiate models ([#9588](https://github.com/PyTorchLightning/pytorch-lightning/pull/9588))
  * Support shorthand notation to instantiate datamodules ([#10011](https://github.com/PyTorchLightning/pytorch-lightning/pull/10011))
  * Added `multifile` option to `LightningCLI` to enable/disable config saving to preserve multiple files structure ([#9073](https://github.com/PyTorchLightning/pytorch-lightning/pull/9073))
- Fault-tolerant training:
    * Added `FastForwardSampler` and `CaptureIterableDataset` injection to data loading utilities ([#8366](https://github.com/PyTorchLightning/pytorch-lightning/pull/8366))
    * Added `DataFetcher` to control fetching flow ([#8890](https://github.com/PyTorchLightning/pytorch-lightning/pull/8890))
    * Added `SharedCycleIteratorState` to prevent infinite loop ([#8889](https://github.com/PyTorchLightning/pytorch-lightning/pull/8889))
    * Added `CaptureMapDataset` for state management in map-style datasets ([#8891](https://github.com/PyTorchLightning/pytorch-lightning/pull/8891))
    * Added Fault Tolerant Training to `DataFetcher` ([#8891](https://github.com/PyTorchLightning/pytorch-lightning/pull/8891))
    * Replaced old prefetch iterator with new `DataFetcher` in training loop ([#8953](https://github.com/PyTorchLightning/pytorch-lightning/pull/8953))
    * Added partial support for global random state fault-tolerance in map-style datasets ([#8950](https://github.com/PyTorchLightning/pytorch-lightning/pull/8950))
    * Converted state to tuple explicitly when setting Python random state ([#9401](https://github.com/PyTorchLightning/pytorch-lightning/pull/9401))
    * Added support for restarting an optimizer loop (multiple optimizers) ([#9537](https://github.com/PyTorchLightning/pytorch-lightning/pull/9537))
    * Added support for restarting within Evaluation Loop ([#9563](https://github.com/PyTorchLightning/pytorch-lightning/pull/9563))
    * Added mechanism to detect that a signal has been sent so the Trainer can gracefully exit ([#9566](https://github.com/PyTorchLightning/pytorch-lightning/pull/9566))
    * Added support for skipping ahead to validation during the auto-restart of fitting ([#9681](https://github.com/PyTorchLightning/pytorch-lightning/pull/9681))
    * Added support for auto-restart if a fault-tolerant checkpoint is available ([#9722](https://github.com/PyTorchLightning/pytorch-lightning/pull/9722))
- Checkpoint saving and loading extensibility:
  * Added `CheckpointIO` plugin to expose checkpoint IO from training type plugin ([#8743](https://github.com/PyTorchLightning/pytorch-lightning/pull/8743))
  * Refactored `CheckpointConnector` to offload validation logic to the `CheckpointIO` plugin ([#9045](https://github.com/PyTorchLightning/pytorch-lightning/pull/9045))
  * Added `remove_checkpoint` to `CheckpointIO` plugin by moving the responsibility out of the `ModelCheckpoint` callback ([#9373](https://github.com/PyTorchLightning/pytorch-lightning/pull/9373))
  * Added `XLACheckpointIO` plugin ([#9972](https://github.com/PyTorchLightning/pytorch-lightning/pull/9972))
- Loop customization:
    * Added `Closure` and `AbstractClosure` classes ([#8642](https://github.com/PyTorchLightning/pytorch-lightning/pull/8642))
    * Refactored `TrainingBatchLoop` and extracted `OptimizerLoop`, splitting off automatic optimization into its own loop ([#9191](https://github.com/PyTorchLightning/pytorch-lightning/pull/9191))
    * Removed `TrainingBatchLoop.backward()`; manual optimization now calls directly into `Accelerator.backward()` and automatic optimization handles backward in new `OptimizerLoop` ([#9265](https://github.com/PyTorchLightning/pytorch-lightning/pull/9265))
    * Extracted `ManualOptimization` logic from `TrainingBatchLoop` into its own separate loop class ([#9266](https://github.com/PyTorchLightning/pytorch-lightning/pull/9266))
    * Added `OutputResult` and `ManualResult` classes ([#9437](https://github.com/PyTorchLightning/pytorch-lightning/pull/9437), [#9424](https://github.com/PyTorchLightning/pytorch-lightning/pull/9424))
    * Marked `OptimizerLoop.backward` as protected ([#9514](https://github.com/PyTorchLightning/pytorch-lightning/pull/9514))
    * Marked `FitLoop.should_accumulate` as protected ([#9515](https://github.com/PyTorchLightning/pytorch-lightning/pull/9515))
    * Marked several methods in `PredictionLoop` as protected: `on_predict_start`, `on_predict_epoch_end`, `on_predict_end`, `on_predict_model_eval` ([#9516](https://github.com/PyTorchLightning/pytorch-lightning/pull/9516))
    * Marked several methods in `EvaluationLoop` as protected: `get_max_batches`, `on_evaluation_model_eval`, `on_evaluation_model_train`, `on_evaluation_start`, `on_evaluation_epoch_start`, `on_evaluation_epoch_end`, `on_evaluation_end`, `reload_evaluation_dataloaders` ([#9516](https://github.com/PyTorchLightning/pytorch-lightning/pull/9516))
    * Marked several methods in `EvaluationEpochLoop` as protected: `on_evaluation_batch_start`, `evaluation_step`, `evaluation_step_end` ([#9516](https://github.com/PyTorchLightning/pytorch-lightning/pull/9516))
    * Added `yielding_training_step` example ([#9983](https://github.com/PyTorchLightning/pytorch-lightning/pull/9983))
- Added support for saving and loading state of multiple callbacks of the same type ([#7187](https://github.com/PyTorchLightning/pytorch-lightning/pull/7187))
- Added DeepSpeed Stage 1 support ([#8974](https://github.com/PyTorchLightning/pytorch-lightning/pull/8974))
- Added `Python dataclass` support for `LightningDataModule` ([#8272](https://github.com/PyTorchLightning/pytorch-lightning/issues/8272))
- Added sanitization of tensors when they get logged as hyperparameters in `TensorBoardLogger` ([#9031](https://github.com/PyTorchLightning/pytorch-lightning/pull/9031))
- Added `InterBatchParallelDataFetcher` ([#9020](https://github.com/PyTorchLightning/pytorch-lightning/pull/9020))
- Added `DataLoaderIterDataFetcher` ([#9020](https://github.com/PyTorchLightning/pytorch-lightning/pull/9020))
- Added `DataFetcher` within `Fit / Evaluation` Loop  ([#9047](https://github.com/PyTorchLightning/pytorch-lightning/pull/9047))
- Added a friendly error message when DDP attempts to spawn new distributed processes with rank > 0 ([#9005](https://github.com/PyTorchLightning/pytorch-lightning/pull/9005))
- Added Rich integration:
    * Added Rich progress bar ([#8929](https://github.com/PyTorchLightning/pytorch-lightning/pull/8929), [#9559](https://github.com/PyTorchLightning/pytorch-lightning/pull/9559))
    * Added Support for iterable datasets ([#9734](https://github.com/PyTorchLightning/pytorch-lightning/pull/9734))
    * Added `RichModelSummary` callback ([#9546](https://github.com/PyTorchLightning/pytorch-lightning/pull/9546))
    * Added `configure_columns` method to `RichProgressBar` ([#10288](https://github.com/PyTorchLightning/pytorch-lightning/pull/10288))
    * Added `leave` argument to `RichProgressBar` ([#10301](https://github.com/PyTorchLightning/pytorch-lightning/pull/10301))
- Added input validation logic for precision ([#9080](https://github.com/PyTorchLightning/pytorch-lightning/pull/9080))
- Added support for CPU AMP autocast ([#9084](https://github.com/PyTorchLightning/pytorch-lightning/pull/9084))
- Added `on_exception` callback hook ([#9183](https://github.com/PyTorchLightning/pytorch-lightning/pull/9183))
- Added a warning to DeepSpeed when inferring batch size ([#9221](https://github.com/PyTorchLightning/pytorch-lightning/pull/9221))
- Added `ModelSummary` callback ([#9344](https://github.com/PyTorchLightning/pytorch-lightning/pull/9344))
- Added `log_images`, `log_text` and `log_table` to `WandbLogger` ([#9545](https://github.com/PyTorchLightning/pytorch-lightning/pull/9545))
- Added `PL_RECONCILE_PROCESS` environment variable to enable process reconciliation regardless of cluster environment settings ([#9389](https://github.com/PyTorchLightning/pytorch-lightning/pull/9389))
- Added `get_device_stats` to the Accelerator interface and added its implementation for GPU and TPU ([#9586](https://github.com/PyTorchLightning/pytorch-lightning/pull/9586))
- Added a warning when an unknown key is encountered in the optimizer configuration, and when `OneCycleLR` is used with `"interval": "epoch"` ([#9666](https://github.com/PyTorchLightning/pytorch-lightning/pull/9666))
- Added `DeviceStatsMonitor` callback ([#9712](https://github.com/PyTorchLightning/pytorch-lightning/pull/9712))
- Added `enable_progress_bar` to the Trainer constructor ([#9664](https://github.com/PyTorchLightning/pytorch-lightning/pull/9664))
- Added `pl_legacy_patch` load utility for loading old checkpoints that have pickled legacy Lightning attributes ([#9166](https://github.com/PyTorchLightning/pytorch-lightning/pull/9166))
- Added support for `torch.use_deterministic_algorithms` ([#9121](https://github.com/PyTorchLightning/pytorch-lightning/pull/9121))
- Added automatic parameters tying for TPUs ([#9525](https://github.com/PyTorchLightning/pytorch-lightning/pull/9525))
- Added support for `torch.autograd.set_detect_anomaly` through `Trainer` constructor argument `detect_anomaly` ([#9848](https://github.com/PyTorchLightning/pytorch-lightning/pull/9848))
- Added `enable_model_summary` flag to Trainer ([#9699](https://github.com/PyTorchLightning/pytorch-lightning/pull/9699))
- Added `strategy` argument to Trainer ([#8597](https://github.com/PyTorchLightning/pytorch-lightning/pull/8597))
- Added `init_meta_context`, `materialize_module` utilities ([#9920](https://github.com/PyTorchLightning/pytorch-lightning/pull/9920))
- Added `TPUPrecisionPlugin` ([#10020](https://github.com/PyTorchLightning/pytorch-lightning/pull/#10020))
- Added `torch.bfloat16` support:
  * Added bfloat16 support for Lightning Trainer ([#9049](https://github.com/PyTorchLightning/pytorch-lightning/pull/9049))
  * Renamed `TPUHalfPrecisionPlugin` to `TPUBf16PrecisionPlugin` ([#10026](https://github.com/PyTorchLightning/pytorch-lightning/pull/10026))
  * Default to `precision=bf16` on CPU when `precision=16` is passed ([#10033](https://github.com/PyTorchLightning/pytorch-lightning/pull/10033))
  * Added support for `torch.autocast` ([#10053](https://github.com/PyTorchLightning/pytorch-lightning/pull/10053))
- Added `kfold` example for loop customization ([#9965](https://github.com/PyTorchLightning/pytorch-lightning/pull/9965))
- LightningLite:
    * Added `PrecisionPlugin.forward_context`, making it the default implementation for all `{train,val,test,predict}_step_context()` methods ([#9988](https://github.com/PyTorchLightning/pytorch-lightning/pull/9988))
    * Added `DDPSpawnPlugin.spawn()` for spawning new processes of a given function ([#10018](https://github.com/PyTorchLightning/pytorch-lightning/pull/10018), [#10022](https://github.com/PyTorchLightning/pytorch-lightning/pull/10022))
    * Added `TrainingTypePlugin.{_setup_model, _setup_optimizer}` methods ([#9994](https://github.com/PyTorchLightning/pytorch-lightning/pull/9994), [#10064](https://github.com/PyTorchLightning/pytorch-lightning/pull/10064))
    * Implemented `DataParallelPlugin._setup_model` ([#10010](https://github.com/PyTorchLightning/pytorch-lightning/pull/10010))
    * Implemented `DeepSpeedPlugin._setup_model_and_optimizers` ([#10009](https://github.com/PyTorchLightning/pytorch-lightning/pull/10009), [#10064](https://github.com/PyTorchLightning/pytorch-lightning/pull/10064))
    * Implemented `{DDPShardedPlugin,DDPShardedSpawnPlugin}._setup_model_and_optimizers` ([#10028](https://github.com/PyTorchLightning/pytorch-lightning/pull/10028), [#10064](https://github.com/PyTorchLightning/pytorch-lightning/pull/10064))
    * Added optional `model` argument to the `optimizer_step` methods in accelerators and plugins ([#10023](https://github.com/PyTorchLightning/pytorch-lightning/pull/10023))
    * Updated precision attributes in `DeepSpeedPlugin` ([#10164](https://github.com/PyTorchLightning/pytorch-lightning/pull/10164))
    * Added the ability to return a result from rank 0 in `DDPSpawnPlugin.spawn` ([#10162](https://github.com/PyTorchLightning/pytorch-lightning/pull/10162))
    * Added `pytorch_lightning.lite` package ([#10175](https://github.com/PyTorchLightning/pytorch-lightning/pull/10175))
    * Added `LightningLite` documentation ([#10043](https://github.com/PyTorchLightning/pytorch-lightning/pull/10043))
    * Added `LightningLite` examples ([#9987](https://github.com/PyTorchLightning/pytorch-lightning/pull/9987))
    * Make the `_LiteDataLoader` an iterator and add supports for custom dataloader ([#10279](https://github.com/PyTorchLightning/pytorch-lightning/pull/10279))
- Added `use_omegaconf` argument to `save_hparams_to_yaml` plugin ([#9170](https://github.com/PyTorchLightning/pytorch-lightning/pull/9170))
- Added `ckpt_path` argument for `Trainer.fit()` ([#10061](https://github.com/PyTorchLightning/pytorch-lightning/pull/10061))
- Added `auto_device_count` method to `Accelerators` ([#10222](https://github.com/PyTorchLightning/pytorch-lightning/pull/10222))
- Added support for `devices="auto"` ([#10264](https://github.com/PyTorchLightning/pytorch-lightning/pull/10264))
- Added a `filename` argument in `ModelCheckpoint.format_checkpoint_name` ([#9818](https://github.com/PyTorchLightning/pytorch-lightning/pull/9818))
- Added support for empty `gpus` list to run on CPU ([#10246](https://github.com/PyTorchLightning/pytorch-lightning/pull/10246))
- Added a warning if multiple batch sizes are found from ambiguous batch ([#10247](https://github.com/PyTorchLightning/pytorch-lightning/pull/10247))

### Changed

- Trainer now raises a `MisconfigurationException` when its methods are called with `ckpt_path="best"` but a checkpoint callback isn't configured ([#9841](https://github.com/PyTorchLightning/pytorch-lightning/pull/9841))
- Setting `Trainer(accelerator="ddp_cpu")` now does not spawn a subprocess if `num_processes` is kept `1` along with `num_nodes > 1` ([#9603](https://github.com/PyTorchLightning/pytorch-lightning/pull/9603))
- Module imports are now catching `ModuleNotFoundError` instead of `ImportError` ([#9867](https://github.com/PyTorchLightning/pytorch-lightning/pull/9867))
- `pytorch_lightning.loggers.neptune.NeptuneLogger` is now consistent with the new [neptune-client](https://github.com/neptune-ai/neptune-client) API; the old [neptune-client](https://github.com/neptune-ai/neptune-client) API is supported by `NeptuneClient` from the [neptune-contrib](https://github.com/neptune-ai/neptune-contrib) repo ([#6867](https://github.com/PyTorchLightning/pytorch-lightning/pull/6867))
- Parsing of `enums` type hyperparameters to be saved in the `haprams.yaml` file by TensorBoard and CSV loggers has been fixed and made in line with how OmegaConf parses it ([#9170](https://github.com/PyTorchLightning/pytorch-lightning/pull/9170))
- Parsing of the `gpus` Trainer argument has changed: `gpus="n"` (str) no longer selects the GPU index n and instead selects the first n devices ([#8770](https://github.com/PyTorchLightning/pytorch-lightning/pull/8770))
- `iteration_count` and other index attributes in the loops has been replaced with progress dataclasses ([#8477](https://github.com/PyTorchLightning/pytorch-lightning/pull/8477))
- The `trainer.lightning_module` reference is now properly set at the very beginning of a run ([#8536](https://github.com/PyTorchLightning/pytorch-lightning/pull/8536))
- The model weights now get loaded in all cases when the checkpoint path gets provided in validate/test/predict, regardless of whether the model instance is provided or not ([#8352](https://github.com/PyTorchLightning/pytorch-lightning/pull/8352))
- The `Trainer` functions `reset_{train,val,test,predict}_dataloader`, `reset_train_val_dataloaders`, and `request_dataloader` `model` argument is now optional ([#8536](https://github.com/PyTorchLightning/pytorch-lightning/pull/8536))
- Saved checkpoints will no longer use the type of a `Callback` as the key to avoid issues with unpickling ([#6886](https://github.com/PyTorchLightning/pytorch-lightning/pull/6886))
- Improved string conversion for `ResultCollection` ([#8622](https://github.com/PyTorchLightning/pytorch-lightning/pull/8622))
- `LightningCLI` changes:
    * `LightningCLI.init_parser` now returns the parser instance ([#8721](https://github.com/PyTorchLightning/pytorch-lightning/pull/8721))
    * `LightningCLI.add_core_arguments_to_parser`, `LightningCLI.parse_arguments` now take a `parser` argument ([#8721](https://github.com/PyTorchLightning/pytorch-lightning/pull/8721))
    * `LightningCLI.instantiate_trainer` now takes a config and a list of callbacks ([#8721](https://github.com/PyTorchLightning/pytorch-lightning/pull/8721))
    * Split `LightningCLI.add_core_arguments_to_parser` into `LightningCLI.add_default_arguments_to_parser` + `LightningCLI.add_core_arguments_to_parser` ([#8721](https://github.com/PyTorchLightning/pytorch-lightning/pull/8721))
- The accelerator and training type plugin `setup` hooks no longer have a `model` argument ([#8536](https://github.com/PyTorchLightning/pytorch-lightning/pull/8536))
- The accelerator and training type plugin `update_global_step` hook has been removed ([#8856](https://github.com/PyTorchLightning/pytorch-lightning/pull/8856))
- The coverage of `self.log`-ing in any `LightningModule` or `Callback` hook has been improved ([#8498](https://github.com/PyTorchLightning/pytorch-lightning/pull/8498))
- `self.log`-ing without a `Trainer` reference now raises a warning instead of an exception ([#9733](https://github.com/PyTorchLightning/pytorch-lightning/pull/9733))
- Removed restrictions in the Trainer that loggers can only log from rank 0; the existing logger behavior has not changed ([#8608](https://github.com/PyTorchLightning/pytorch-lightning/pull/8608))
- `Trainer.request_dataloader` now takes a `RunningStage` enum instance ([#8858](https://github.com/PyTorchLightning/pytorch-lightning/pull/8858))
- Changed `rank_zero_warn` to `NotImplementedError` in the `{train, val, test, predict}_dataloader` hooks that `Lightning(Data)Module` uses ([#9161](https://github.com/PyTorchLightning/pytorch-lightning/pull/9161))
- Moved `block_ddp_sync_behaviour` out of `TrainingBatchLoop` to loop utilities ([#9192](https://github.com/PyTorchLightning/pytorch-lightning/pull/9192))
- Executing the `optimizer_closure` is now required when overriding the `optimizer_step` hook ([#9360](https://github.com/PyTorchLightning/pytorch-lightning/pull/9360))
- Changed logging of `LightningModule` and `LightningDataModule` hyperparameters to raise an exception only if there are colliding keys with different values ([#9496](https://github.com/PyTorchLightning/pytorch-lightning/pull/9496))
- `seed_everything` now fails when an invalid seed value is passed instead of selecting a random seed ([#8787](https://github.com/PyTorchLightning/pytorch-lightning/pull/8787))
- The Trainer now calls `TrainingTypePlugin` collective APIs directly instead of going through the Accelerator reference ([#9677](https://github.com/PyTorchLightning/pytorch-lightning/pull/9677), [#9901](https://github.com/PyTorchLightning/pytorch-lightning/pull/9901))
- The tuner now usees a unique filename to save a temporary checkpoint ([#9682](https://github.com/PyTorchLightning/pytorch-lightning/pull/9682))
- Changed `HorovodPlugin.all_gather` to return a `torch.Tensor` instead of a list ([#9696](https://github.com/PyTorchLightning/pytorch-lightning/pull/9696))
- Changed Trainer connectors to be protected attributes:
    * Configuration Validator ([#9779](https://github.com/PyTorchLightning/pytorch-lightning/pull/9779))
- The `current_epoch` and `global_step` attributes now get restored irrespective of the Trainer task ([#9413](https://github.com/PyTorchLightning/pytorch-lightning/pull/9413))
- Trainer now raises an exception when requesting `amp_level` with native `amp_backend` ([#9755](https://github.com/PyTorchLightning/pytorch-lightning/pull/9755))
- Update the logic to check for accumulation steps with deepspeed ([#9826](https://github.com/PyTorchLightning/pytorch-lightning/pull/9826))
- `pytorch_lightning.utilities.grads.grad_norm` now raises an exception if parameter `norm_type <= 0` ([#9765](https://github.com/PyTorchLightning/pytorch-lightning/pull/9765))
- Updated error message for interactive incompatible plugins ([#9896](https://github.com/PyTorchLightning/pytorch-lightning/pull/9896))
- Moved the `optimizer_step` and `clip_gradients` hook from the `Accelerator` and `TrainingTypePlugin` into the `PrecisionPlugin` ([#10143](https://github.com/PyTorchLightning/pytorch-lightning/pull/10143), [#10029](https://github.com/PyTorchLightning/pytorch-lightning/pull/10029))
- `NativeMixedPrecisionPlugin` and its subclasses now take an optional `GradScaler` instance ([#10055](https://github.com/PyTorchLightning/pytorch-lightning/pull/10055))
- Trainer is now raising a `MisconfigurationException` instead of a warning if `Trainer.{validate/test}` is missing required methods ([#10016](https://github.com/PyTorchLightning/pytorch-lightning/pull/10016))
- Changed default value of the `max_steps` Trainer argument from `None` to -1 ([#9460](https://github.com/PyTorchLightning/pytorch-lightning/pull/9460))
- LightningModule now raises an error when calling `log(on_step=False, on_epoch=False)` ([#10227](https://github.com/PyTorchLightning/pytorch-lightning/pull/10227))
- Quantization aware training observers are now disabled by default during validating/testing/predicting stages ([#8540](https://github.com/PyTorchLightning/pytorch-lightning/pull/8540))
- Raised `MisconfigurationException` when total length of `dataloader` across ranks is zero, and give warning when total length is non-zero, but only local rank length is zero. ([#9827](https://github.com/PyTorchLightning/pytorch-lightning/pull/9827))
- Changed the model size calculation using `ByteCounter` ([#10123](https://github.com/PyTorchLightning/pytorch-lightning/pull/10123))
- Enabled `on_load_checkpoint` for `LightningDataModule` for all `trainer_fn` ([#10238](https://github.com/PyTorchLightning/pytorch-lightning/pull/10238))
- Allowed separate config files for parameters with class type when LightningCLI is in `subclass_mode=False` ([#10286](https://github.com/PyTorchLightning/pytorch-lightning/pull/10286))

### Deprecated

- Deprecated Trainer argument `terminate_on_nan` in favor of `detect_anomaly`([#9175](https://github.com/PyTorchLightning/pytorch-lightning/pull/9175))
- Deprecated `Trainer.terminate_on_nan` public attribute access ([#9849](https://github.com/PyTorchLightning/pytorch-lightning/pull/9849))
- Deprecated `LightningModule.summarize()` in favor of `pytorch_lightning.utilities.model_summary.summarize()` ([#8513](https://github.com/PyTorchLightning/pytorch-lightning/pull/8513))
- Deprecated `LightningModule.model_size` ([#8343](https://github.com/PyTorchLightning/pytorch-lightning/pull/8343))
- Deprecated `DataModule` properties: `train_transforms`, `val_transforms`, `test_transforms`, `size`, `dims` ([#8851](https://github.com/PyTorchLightning/pytorch-lightning/pull/8851))
- Deprecated `add_to_queue`, `get_from_queue` from `LightningModule` in favor of corresponding methods in the `DDPSpawnPlugin` ([#9118](https://github.com/PyTorchLightning/pytorch-lightning/pull/9118))
- Deprecated `LightningModule.get_progress_bar_dict` and `Trainer.progress_bar_dict` in favor of `pytorch_lightning.callbacks.progress.base.get_standard_metrics` and `ProgressBarBase.get_metrics` ([#8985](https://github.com/PyTorchLightning/pytorch-lightning/pull/8985))
- Deprecated `prepare_data_per_node` flag on Trainer and set it as a property of `DataHooks`, accessible in the `LightningModule` and `LightningDataModule` ([#8958](https://github.com/PyTorchLightning/pytorch-lightning/pull/8958))
- Deprecated the `TestTubeLogger` ([#9065](https://github.com/PyTorchLightning/pytorch-lightning/pull/9065))
- Deprecated `on_{train/val/test/predict}_dataloader()` from `LightningModule` and `LightningDataModule` ([#9098](https://github.com/PyTorchLightning/pytorch-lightning/pull/9098))
- Deprecated `on_keyboard_interrupt` callback hook in favor of new `on_exception` hook ([#9260](https://github.com/PyTorchLightning/pytorch-lightning/pull/9260))
- Deprecated passing `process_position` to the `Trainer` constructor in favor of adding the `ProgressBar` callback with `process_position` directly to the list of callbacks ([#9222](https://github.com/PyTorchLightning/pytorch-lightning/pull/9222))
- Deprecated passing `flush_logs_every_n_steps` as a Trainer argument, instead pass it to the logger init if supported ([#9366](https://github.com/PyTorchLightning/pytorch-lightning/pull/9366))
- Deprecated `LightningLoggerBase.close`, `LoggerCollection.close` in favor of `LightningLoggerBase.finalize`, `LoggerCollection.finalize` ([#9422](https://github.com/PyTorchLightning/pytorch-lightning/pull/9422))
- Deprecated passing `progress_bar_refresh_rate` to the `Trainer` constructor in favor of adding the `ProgressBar` callback with `refresh_rate` directly to the list of callbacks, or passing `enable_progress_bar=False` to disable the progress bar ([#9616](https://github.com/PyTorchLightning/pytorch-lightning/pull/9616))
- Deprecated `LightningDistributed` and moved the broadcast logic to `DDPPlugin` and `DDPSpawnPlugin` directly ([#9691](https://github.com/PyTorchLightning/pytorch-lightning/pull/9691))
- Deprecated passing `stochastic_weight_avg` to the `Trainer` constructor in favor of adding the `StochasticWeightAveraging` callback directly to the list of callbacks ([#8989](https://github.com/PyTorchLightning/pytorch-lightning/pull/8989))
- Deprecated Accelerator collective API `barrier`, `broadcast`, and `all_gather` in favor of calling the `TrainingTypePlugin` collective API directly ([#9677](https://github.com/PyTorchLightning/pytorch-lightning/pull/9677))
- Deprecated `checkpoint_callback` from the `Trainer` constructor in favor of `enable_checkpointing` ([#9754](https://github.com/PyTorchLightning/pytorch-lightning/pull/9754))
- Deprecated the `LightningModule.on_post_move_to_device` method ([#9525](https://github.com/PyTorchLightning/pytorch-lightning/pull/9525))
- Deprecated `pytorch_lightning.core.decorators.parameter_validation` in favor of `pytorch_lightning.utilities.parameter_tying.set_shared_parameters` ([#9525](https://github.com/PyTorchLightning/pytorch-lightning/pull/9525))
- Deprecated passing `weights_summary` to the `Trainer` constructor in favor of adding the `ModelSummary` callback with `max_depth` directly to the list of callbacks ([#9699](https://github.com/PyTorchLightning/pytorch-lightning/pull/9699))
- Deprecated `log_gpu_memory`, `gpu_metrics`, and util funcs in favor of `DeviceStatsMonitor` callback ([#9921](https://github.com/PyTorchLightning/pytorch-lightning/pull/9921))
- Deprecated `GPUStatsMonitor` and `XLAStatsMonitor` in favor of `DeviceStatsMonitor` callback ([#9924](https://github.com/PyTorchLightning/pytorch-lightning/pull/9924))
- Deprecated setting `Trainer(max_steps=None)`; To turn off the limit, set `Trainer(max_steps=-1)` (default) ([#9460](https://github.com/PyTorchLightning/pytorch-lightning/pull/9460))
- Deprecated access to the `AcceleratorConnector.is_slurm_managing_tasks` attribute and marked it as protected ([#10101](https://github.com/PyTorchLightning/pytorch-lightning/pull/10101))
- Deprecated access to the `AcceleratorConnector.configure_slurm_ddp` method and marked it as protected ([#10101](https://github.com/PyTorchLightning/pytorch-lightning/pull/10101))
- Deprecated passing `resume_from_checkpoint` to the `Trainer` constructor in favor of `trainer.fit(ckpt_path=)` ([#10061](https://github.com/PyTorchLightning/pytorch-lightning/pull/10061))
- Deprecated `ClusterEnvironment.creates_children()` in favor of `ClusterEnvironment.creates_processes_externally` (property) ([#10106](https://github.com/PyTorchLightning/pytorch-lightning/pull/10106))
- Deprecated `PrecisionPlugin.master_params()` in favor of `PrecisionPlugin.main_params()` ([#10105](https://github.com/PyTorchLightning/pytorch-lightning/pull/10105))
- Deprecated `lr_sch_names` from `LearningRateMonitor` ([#10066](https://github.com/PyTorchLightning/pytorch-lightning/pull/10066))
- Deprecated `ProgressBar` callback in favor of `TQDMProgressBar` ([#10134](https://github.com/PyTorchLightning/pytorch-lightning/pull/10134))

### Removed

- Removed deprecated `metrics` ([#8586](https://github.com/PyTorchLightning/pytorch-lightning/pull/8586/))
- Removed the deprecated `outputs` argument in both the `LightningModule.on_train_epoch_end` and `Callback.on_train_epoch_end` hooks ([#8587](https://github.com/PyTorchLightning/pytorch-lightning/pull/8587))
- Removed the deprecated `TrainerLoggingMixin` class ([#8609](https://github.com/PyTorchLightning/pytorch-lightning/pull/8609))
- Removed the deprecated `TrainerTrainingTricksMixin` class ([#8679](https://github.com/PyTorchLightning/pytorch-lightning/pull/8679))
- Removed the deprecated `optimizer_idx` from `training_step` as an accepted argument in manual optimization ([#8576](https://github.com/PyTorchLightning/pytorch-lightning/pull/8576))
- Removed support for the deprecated `on_save_checkpoint` signature. The hook now takes a `checkpoint` positional parameter ([#8697](https://github.com/PyTorchLightning/pytorch-lightning/pull/8697))
- Removed support for the deprecated `on_load_checkpoint` signature. The hook now takes a `pl_module` positional parameter ([#8697](https://github.com/PyTorchLightning/pytorch-lightning/pull/8697))
- Removed the deprecated `save_function` property in `ModelCheckpoint` ([#8680](https://github.com/PyTorchLightning/pytorch-lightning/pull/8680))
- Removed the deprecated `model` argument from `ModelCheckpoint.save_checkpoint` ([#8688](https://github.com/PyTorchLightning/pytorch-lightning/pull/8688))
- Removed the deprecated `sync_step` argument from `WandbLogger` ([#8763](https://github.com/PyTorchLightning/pytorch-lightning/pull/8763))
- Removed the deprecated `Trainer.truncated_bptt_steps` in favor of `LightningModule.truncated_bptt_steps` ([#8826](https://github.com/PyTorchLightning/pytorch-lightning/pull/8826))
- Removed `LightningModule.write_predictions` and `LightningModule.write_predictions_dict` ([#8850](https://github.com/PyTorchLightning/pytorch-lightning/pull/8850))
- Removed `on_reset_*_dataloader` hooks in TrainingType Plugins and Accelerators ([#8858](https://github.com/PyTorchLightning/pytorch-lightning/pull/8858))
- Removed deprecated `GradInformation` module in favor of `pytorch_lightning.utilities.grads` ([#8831](https://github.com/PyTorchLightning/pytorch-lightning/pull/8831/))
- Removed `TrainingTypePlugin.on_save` and `Accelerator.on_save` ([#9023](https://github.com/PyTorchLightning/pytorch-lightning/pull/9023))
- Removed `{Accelerator,TrainingTypePlugin,PrecisionPlugin}.post_optimizer_step` ([#9746](https://github.com/PyTorchLightning/pytorch-lightning/pull/9746))
- Removed deprecated `connect_precision_plugin` and `connect_training_type_plugin` from `Accelerator` ([#9019](https://github.com/PyTorchLightning/pytorch-lightning/pull/9019))
- Removed `on_train_epoch_end` from `Accelerator` ([#9035](https://github.com/PyTorchLightning/pytorch-lightning/pull/9035))
- Removed `InterBatchProcessor` in favor of `DataLoaderIterDataFetcher` ([#9052](https://github.com/PyTorchLightning/pytorch-lightning/pull/9052))
- Removed `Plugin` in `base_plugin.py` in favor of accessing `TrainingTypePlugin` and `PrecisionPlugin` directly instead ([#9066](https://github.com/PyTorchLightning/pytorch-lightning/pull/9066))
- Removed `teardown` from `ParallelPlugin` ([#8943](https://github.com/PyTorchLightning/pytorch-lightning/pull/8943))
- Removed deprecated `profiled_functions` argument from `PyTorchProfiler` ([#9178](https://github.com/PyTorchLightning/pytorch-lightning/pull/9178))
- Removed deprecated `pytorch_lighting.utilities.argparse_utils` module ([#9166](https://github.com/PyTorchLightning/pytorch-lightning/pull/9166))
- Removed deprecated property `Trainer.running_sanity_check` in favor of `Trainer.sanity_checking` ([#9209](https://github.com/PyTorchLightning/pytorch-lightning/pull/9209))
- Removed deprecated `BaseProfiler.output_filename` arg from it and its descendants in favor of `dirpath` and `filename` ([#9214](https://github.com/PyTorchLightning/pytorch-lightning/pull/9214))
- Removed deprecated property `ModelCheckpoint.period` in favor of `ModelCheckpoint.every_n_epochs` ([#9213](https://github.com/PyTorchLightning/pytorch-lightning/pull/9213))
- Removed deprecated `auto_move_data` decorator ([#9231](https://github.com/PyTorchLightning/pytorch-lightning/pull/9231))
- Removed deprecated property `LightningModule.datamodule` in favor of `Trainer.datamodule` ([#9233](https://github.com/PyTorchLightning/pytorch-lightning/pull/9233))
- Removed deprecated properties `DeepSpeedPlugin.cpu_offload*` in favor of `offload_optimizer`, `offload_parameters` and `pin_memory` ([#9244](https://github.com/PyTorchLightning/pytorch-lightning/pull/9244))
- Removed deprecated property `AcceleratorConnector.is_using_torchelastic` in favor of `TorchElasticEnvironment.is_using_torchelastic()` ([#9729](https://github.com/PyTorchLightning/pytorch-lightning/pull/9729))
- Removed `pytorch_lightning.utilities.debugging.InternalDebugger` ([#9680](https://github.com/PyTorchLightning/pytorch-lightning/pull/9680))
- Removed `call_configure_sharded_model_hook` property from `Accelerator` and `TrainingTypePlugin` ([#9612](https://github.com/PyTorchLightning/pytorch-lightning/pull/9612))
- Removed `TrainerProperties` mixin and moved property definitions directly into `Trainer` ([#9495](https://github.com/PyTorchLightning/pytorch-lightning/pull/9495))
- Removed a redundant warning with `ModelCheckpoint(monitor=None)` callback ([#9875](https://github.com/PyTorchLightning/pytorch-lightning/pull/9875))
- Remove `epoch` from `trainer.logged_metrics` ([#9904](https://github.com/PyTorchLightning/pytorch-lightning/pull/9904))
- Removed `should_rank_save_checkpoint` property from Trainer ([#9433](https://github.com/PyTorchLightning/pytorch-lightning/pull/9433))
- Remove deprecated `distributed_backend` from `Trainer` ([#10017](https://github.com/PyTorchLightning/pytorch-lightning/pull/10017))
- Removed `process_idx` from the `{DDPSpawnPlugin,TPUSpawnPlugin}.new_process` methods ([#10022](https://github.com/PyTorchLightning/pytorch-lightning/pull/10022))
- Removed automatic patching of `{train,val,test,predict}_dataloader()` on the `LightningModule` ([#9764](https://github.com/PyTorchLightning/pytorch-lightning/pull/9764))
- Removed `pytorch_lightning.trainer.connectors.OptimizerConnector` ([#10120](https://github.com/PyTorchLightning/pytorch-lightning/pull/10120))

### Fixed

- Fixed ImageNet evaluation in example ([#10179](https://github.com/PyTorchLightning/pytorch-lightning/pull/10179))
- Fixed an issue with logger outputs not being finalized correctly after prediction runs ([#8685](https://github.com/PyTorchLightning/pytorch-lightning/pull/8685))
- Fixed `move_metrics_to_cpu` moving the loss to CPU while training on device ([#9308](https://github.com/PyTorchLightning/pytorch-lightning/pull/9308))
- Fixed incorrect main progress bar indicator when resuming training mid-epoch ([#9310](https://github.com/PyTorchLightning/pytorch-lightning/pull/9310))
- Fixed an issue with freeing memory of datafetchers during teardown ([#9387](https://github.com/PyTorchLightning/pytorch-lightning/pull/9387))
- Fixed a bug where the training step output needed to be `deepcopy`-ed ([#9349](https://github.com/PyTorchLightning/pytorch-lightning/pull/9349))
- Fixed an issue with freeing memory allocated by the data iterators in `Loop.on_run_end` ([#9386](https://github.com/PyTorchLightning/pytorch-lightning/pull/9386), [#9915](https://github.com/PyTorchLightning/pytorch-lightning/pull/9915))
- Fixed `BasePredictionWriter` not returning the batch indices in a non-distributed setting ([#9432](https://github.com/PyTorchLightning/pytorch-lightning/pull/9432))
- Fixed an error when running in XLA environments with no TPU attached ([#9572](https://github.com/PyTorchLightning/pytorch-lightning/pull/9572))
- Fixed check on torchmetrics logged whose `compute()` output is a multielement tensor ([#9582](https://github.com/PyTorchLightning/pytorch-lightning/pull/9582))
- Fixed gradient accumulation for `DDPShardedPlugin` ([#9122](https://github.com/PyTorchLightning/pytorch-lightning/pull/9122))
- Fixed missing DeepSpeed distributed call ([#9540](https://github.com/PyTorchLightning/pytorch-lightning/pull/9540))
- Fixed an issue with wrapped LightningModule during evaluation; The LightningModule no longer gets wrapped with data-parallel modules when not fitting in `DDPPlugin`, `DDPSpawnPlugin`, `DDPShardedPlugin`, `DDPSpawnShardedPlugin` ([#9096](https://github.com/PyTorchLightning/pytorch-lightning/pull/9096))
- Fixed `trainer.accumulate_grad_batches` to be an int on init. The default value for it is now `None` inside Trainer ([#9652](https://github.com/PyTorchLightning/pytorch-lightning/pull/9652))
- Fixed `broadcast` in `DDPPlugin` and `DDPSpawnPlugin` to respect the `src` input ([#9691](https://github.com/PyTorchLightning/pytorch-lightning/pull/9691))
- Fixed `self.log(on_epoch=True, reduce_fx=sum))` for the `on_batch_start` and `on_train_batch_start` hooks ([#9791](https://github.com/PyTorchLightning/pytorch-lightning/pull/9791))
- Fixed `self.log(on_epoch=True)` for the `on_batch_start` and `on_train_batch_start` hooks ([#9780](https://github.com/PyTorchLightning/pytorch-lightning/pull/9780))
- Fixed restoring training state during `Trainer.fit` only ([#9413](https://github.com/PyTorchLightning/pytorch-lightning/pull/9413))
- Fixed DeepSpeed and Lightning both calling the scheduler ([#9788](https://github.com/PyTorchLightning/pytorch-lightning/pull/9788))
- Fixed missing arguments when saving hyperparameters from the parent class but not from the child class ([#9800](https://github.com/PyTorchLightning/pytorch-lightning/pull/9800))
- Fixed DeepSpeed GPU device IDs ([#9847](https://github.com/PyTorchLightning/pytorch-lightning/pull/9847))
- Reset `val_dataloader` in `tuner/batch_size_scaling` ([#9857](https://github.com/PyTorchLightning/pytorch-lightning/pull/9857))
- Fixed use of `LightningCLI` in computer_vision_fine_tuning.py example ([#9934](https://github.com/PyTorchLightning/pytorch-lightning/pull/9934))
- Fixed issue with non-init dataclass fields in `apply_to_collection` ([#9963](https://github.com/PyTorchLightning/pytorch-lightning/issues/9963))
- Reset `val_dataloader` in `tuner/batch_size_scaling` for binsearch ([#9975](https://github.com/PyTorchLightning/pytorch-lightning/pull/9975))
- Fixed logic to check for spawn in dataloader `TrainerDataLoadingMixin._worker_check` ([#9902](https://github.com/PyTorchLightning/pytorch-lightning/pull/9902))
- Fixed `train_dataloader` getting loaded twice when resuming from a checkpoint during `Trainer.fit()` ([#9671](https://github.com/PyTorchLightning/pytorch-lightning/pull/9671))
- Fixed `LearningRateMonitor` logging with multiple param groups optimizer with no scheduler ([#10044](https://github.com/PyTorchLightning/pytorch-lightning/pull/10044))
- Fixed undesired side effects being caused by `Trainer` patching dataloader methods on the `LightningModule` ([#9764](https://github.com/PyTorchLightning/pytorch-lightning/pull/9764))
- Fixed gradients not being unscaled when clipping or logging the gradient norm ([#9287](https://github.com/PyTorchLightning/pytorch-lightning/pull/9287))
- Fixed `on_before_optimizer_step` getting called before the optimizer closure (including backward) has run ([#10167](https://github.com/PyTorchLightning/pytorch-lightning/pull/10167))
- Fixed monitor value in `ModelCheckpoint` getting moved to the wrong device in a special case where it becomes NaN ([#10118](https://github.com/PyTorchLightning/pytorch-lightning/pull/10118))
- Fixed creation of `dirpath` in `BaseProfiler` if it doesn't exist ([#10073](https://github.com/PyTorchLightning/pytorch-lightning/pull/10073))
- Fixed incorrect handling of sigterm ([#10189](https://github.com/PyTorchLightning/pytorch-lightning/pull/10189))
- Fixed bug where `log(on_step=True, on_epoch=True, sync_dist=True)` wouldn't reduce the value on step ([#10227](https://github.com/PyTorchLightning/pytorch-lightning/pull/10227))
- Fixed an issue with `pl.utilities.seed.reset_seed` converting the `PL_SEED_WORKERS` environment variable to `bool` ([#10099](https://github.com/PyTorchLightning/pytorch-lightning/pull/10099))
- Fixed iterating over a logger collection when `fast_dev_run > 0` ([#10232](https://github.com/PyTorchLightning/pytorch-lightning/pull/10232))
- Fixed `batch_size` in `ResultCollection` not being reset to 1 on epoch end ([#10242](https://github.com/PyTorchLightning/pytorch-lightning/pull/10242))
- Fixed `distrib_type` not being set when training plugin instances are being passed to the Trainer ([#10251](https://github.com/PyTorchLightning/pytorch-lightning/pull/10251))


## [1.4.9] - 2021-09-30

- Fixed `lr_find` to generate same results on multiple calls ([#9704](https://github.com/PyTorchLightning/pytorch-lightning/pull/9704))
- Fixed `reset` metrics on validation epoch end ([#9717](https://github.com/PyTorchLightning/pytorch-lightning/pull/9717))
- Fixed input validation for `gradient_clip_val`, `gradient_clip_algorithm`, `track_grad_norm` and `terminate_on_nan` Trainer arguments ([#9595](https://github.com/PyTorchLightning/pytorch-lightning/pull/9595))
- Reset metrics before each task starts ([#9410](https://github.com/PyTorchLightning/pytorch-lightning/pull/9410))


## [1.4.8] - 2021-09-22

- Fixed error reporting in DDP process reconciliation when processes are launched by an external agent ([#9389](https://github.com/PyTorchLightning/pytorch-lightning/pull/9389))
- Added PL_RECONCILE_PROCESS environment variable to enable process reconciliation regardless of cluster environment settings ([#9389](https://github.com/PyTorchLightning/pytorch-lightning/pull/9389))
- Fixed `add_argparse_args` raising `TypeError` when args are typed as `typing.Generic` in Python 3.6 ([#9554](https://github.com/PyTorchLightning/pytorch-lightning/pull/9554))
- Fixed back-compatibility for saving hyperparameters from a single container and inferring its argument name by reverting [#9125](https://github.com/PyTorchLightning/pytorch-lightning/pull/9125) ([#9642](https://github.com/PyTorchLightning/pytorch-lightning/pull/9642))


## [1.4.7] - 2021-09-14

- Fixed logging of nan parameters ([#9364](https://github.com/PyTorchLightning/pytorch-lightning/pull/9364))
- Fixed `replace_sampler` missing the batch size under specific conditions ([#9367](https://github.com/PyTorchLightning/pytorch-lightning/pull/9367))
- Pass init args to ShardedDataParallel ([#9483](https://github.com/PyTorchLightning/pytorch-lightning/pull/9483))
- Fixed collision of user argument when using ShardedDDP ([#9512](https://github.com/PyTorchLightning/pytorch-lightning/pull/9512))
- Fixed DeepSpeed crash for RNNs ([#9489](https://github.com/PyTorchLightning/pytorch-lightning/pull/9489))


## [1.4.6] - 2021-09-07

- Fixed an issues with export to ONNX format when a model has multiple inputs ([#8800](https://github.com/PyTorchLightning/pytorch-lightning/pull/8800))
- Removed deprecation warnings being called for `on_{task}_dataloader` ([#9279](https://github.com/PyTorchLightning/pytorch-lightning/pull/9279))
- Fixed save/load/resume from checkpoint for DeepSpeed Plugin (
    [#8397](https://github.com/PyTorchLightning/pytorch-lightning/pull/8397),
    [#8644](https://github.com/PyTorchLightning/pytorch-lightning/pull/8644),
    [#8627](https://github.com/PyTorchLightning/pytorch-lightning/pull/8627))
- Fixed `EarlyStopping` running on train epoch end when `check_val_every_n_epoch>1` is set ([#9156](https://github.com/PyTorchLightning/pytorch-lightning/pull/9156))
- Fixed an issue with logger outputs not being finalized correctly after prediction runs ([#8333](https://github.com/PyTorchLightning/pytorch-lightning/issues/8333))
- Fixed the Apex and DeepSpeed plugin closure running after the `on_before_optimizer_step` hook ([#9288](https://github.com/PyTorchLightning/pytorch-lightning/issues/9288))
- Fixed the Native AMP plugin closure not running with manual optimization ([#9288](https://github.com/PyTorchLightning/pytorch-lightning/issues/9288))
- Fixed bug where data-loading functions where not getting the correct running stage passed ([#8858](https://github.com/PyTorchLightning/pytorch-lightning/pull/8858))
- Fixed intra-epoch evaluation outputs staying in memory when the respective `*_epoch_end` hook wasn't overridden ([#9261](https://github.com/PyTorchLightning/pytorch-lightning/pull/9261))
- Fixed error handling in DDP process reconciliation when `_sync_dir` was not initialized ([#9267](https://github.com/PyTorchLightning/pytorch-lightning/pull/9267))
- Fixed PyTorch Profiler not enabled for manual optimization ([#9316](https://github.com/PyTorchLightning/pytorch-lightning/pull/9316))
- Fixed inspection of other args when a container is specified in `save_hyperparameters` ([#9125](https://github.com/PyTorchLightning/pytorch-lightning/pull/9125))
- Fixed signature of `Timer.on_train_epoch_end` and `StochasticWeightAveraging.on_train_epoch_end` to prevent unwanted deprecation warnings ([#9347](https://github.com/PyTorchLightning/pytorch-lightning/pull/9347))


## [1.4.5] - 2021-08-31

- Fixed reduction using `self.log(sync_dict=True, reduce_fx={mean,max})` ([#9142](https://github.com/PyTorchLightning/pytorch-lightning/pull/9142))
- Fixed not setting a default value for `max_epochs` if `max_time` was specified on the `Trainer` constructor ([#9072](https://github.com/PyTorchLightning/pytorch-lightning/pull/9072))
- Fixed the CometLogger, no longer modifies the metrics in place. Instead creates a copy of metrics before performing any operations ([#9150](https://github.com/PyTorchLightning/pytorch-lightning/pull/9150))
- Fixed `DDP` "CUDA error: initialization error" due to a `copy` instead of `deepcopy` on `ResultCollection` ([#9239](https://github.com/PyTorchLightning/pytorch-lightning/pull/9239))


## [1.4.4] - 2021-08-24

- Fixed a bug in the binary search mode of auto batch size scaling where exception was raised if the first trainer run resulted in OOM ([#8954](https://github.com/PyTorchLightning/pytorch-lightning/pull/8954))
- Fixed a bug causing logging with `log_gpu_memory='min_max'` not working ([#9013](https://github.com/PyTorchLightning/pytorch-lightning/pull/9013))


## [1.4.3] - 2021-08-17

- Fixed plateau scheduler stepping on incomplete epoch ([#8861](https://github.com/PyTorchLightning/pytorch-lightning/pull/8861))
- Fixed infinite loop with `CycleIterator` and multiple loaders ([#8889](https://github.com/PyTorchLightning/pytorch-lightning/pull/8889))
- Fixed `StochasticWeightAveraging` with a list of learning rates not applying them to each param group ([#8747](https://github.com/PyTorchLightning/pytorch-lightning/issues/8747))
- Restore original loaders if replaced by entrypoint ([#8885](https://github.com/PyTorchLightning/pytorch-lightning/pull/8885))
- Fixed lost reference to `_Metadata` object in `ResultMetricCollection` ([#8932](https://github.com/PyTorchLightning/pytorch-lightning/pull/8932))
- Ensure the existence of `DDPPlugin._sync_dir` in `reconciliate_processes` ([#8939](https://github.com/PyTorchLightning/pytorch-lightning/pull/8939))


## [1.4.2] - 2021-08-10

- Fixed recursive call for `apply_to_collection(include_none=False)` ([#8719](https://github.com/PyTorchLightning/pytorch-lightning/pull/8719))
- Fixed truncated backprop through time enablement when set as a property on the LightningModule and not the Trainer ([#8804](https://github.com/PyTorchLightning/pytorch-lightning/pull/8804/))
- Fixed comments and exception message for metrics_to_scalars ([#8782](https://github.com/PyTorchLightning/pytorch-lightning/pull/8782/))
- Fixed typo error in LightningLoggerBase.after_save_checkpoint docstring ([#8737](https://github.com/PyTorchLightning/pytorch-lightning/pull/8737/))


## [1.4.1] - 2021-08-03

- Fixed `trainer.fit_loop.split_idx` always returning `None` ([#8601](https://github.com/PyTorchLightning/pytorch-lightning/pull/8601))
- Fixed references for `ResultCollection.extra` ([#8622](https://github.com/PyTorchLightning/pytorch-lightning/pull/8622))
- Fixed reference issues during epoch end result collection ([#8621](https://github.com/PyTorchLightning/pytorch-lightning/pull/8621))
- Fixed horovod auto-detection when horovod is not installed and the launcher is `mpirun` ([#8610](https://github.com/PyTorchLightning/pytorch-lightning/pull/8610))
- Fixed an issue with `training_step` outputs not getting collected correctly for `training_epoch_end` ([#8613](https://github.com/PyTorchLightning/pytorch-lightning/pull/8613))
- Fixed distributed types support for CPUs ([#8667](https://github.com/PyTorchLightning/pytorch-lightning/pull/8667))
- Fixed a deadlock issue with DDP and torchelastic ([#8655](https://github.com/PyTorchLightning/pytorch-lightning/pull/8655))
- Fixed `accelerator=ddp` choice for CPU ([#8645](https://github.com/PyTorchLightning/pytorch-lightning/pull/8645))


## [1.4.0] - 2021-07-27

### Added

- Added `extract_batch_size` utility and corresponding tests to extract batch dimension from multiple batch types ([#8357](https://github.com/PyTorchLightning/pytorch-lightning/pull/8357/))
- Added support for named parameter groups in `LearningRateMonitor` ([#7987](https://github.com/PyTorchLightning/pytorch-lightning/pull/7987))
- Added `dataclass` support for `pytorch_lightning.utilities.apply_to_collection` ([#7935](https://github.com/PyTorchLightning/pytorch-lightning/pull/7935))
- Added support to `LightningModule.to_torchscript` for saving to custom filesystems with `fsspec` ([#7617](https://github.com/PyTorchLightning/pytorch-lightning/pull/7617))
- Added `KubeflowEnvironment` for use with the `PyTorchJob` operator in Kubeflow
- Added LightningCLI support for config files on object stores ([#7521](https://github.com/PyTorchLightning/pytorch-lightning/pull/7521))
- Added `ModelPruning(prune_on_train_epoch_end=True|False)` to choose when to apply pruning ([#7704](https://github.com/PyTorchLightning/pytorch-lightning/pull/7704))
- Added support for checkpointing based on a provided time interval during training ([#7515](https://github.com/PyTorchLightning/pytorch-lightning/pull/7515))
- Progress tracking
  * Added dataclasses for progress tracking ([#6603](https://github.com/PyTorchLightning/pytorch-lightning/pull/6603),
    [#7574](https://github.com/PyTorchLightning/pytorch-lightning/pull/7574),
    [#8140](https://github.com/PyTorchLightning/pytorch-lightning/pull/8140),
    [#8362](https://github.com/PyTorchLightning/pytorch-lightning/pull/8362))
  * Add `{,load_}state_dict` to the progress tracking dataclasses ([#8140](https://github.com/PyTorchLightning/pytorch-lightning/pull/8140))
  * Connect the progress tracking dataclasses to the loops ([#8244](https://github.com/PyTorchLightning/pytorch-lightning/pull/8244),
    [#8362](https://github.com/PyTorchLightning/pytorch-lightning/pull/8362))
  * Do not reset the progress tracking dataclasses total counters ([#8475](https://github.com/PyTorchLightning/pytorch-lightning/pull/8475))
- Added support for passing a `LightningDataModule` positionally as the second argument to `trainer.{validate,test,predict}` ([#7431](https://github.com/PyTorchLightning/pytorch-lightning/pull/7431))
- Added argument `trainer.predict(ckpt_path)` ([#7430](https://github.com/PyTorchLightning/pytorch-lightning/pull/7430))
- Added `clip_grad_by_value` support for TPUs ([#7025](https://github.com/PyTorchLightning/pytorch-lightning/pull/7025))
- Added support for passing any class to `is_overridden` ([#7918](https://github.com/PyTorchLightning/pytorch-lightning/pull/7918))
- Added `sub_dir` parameter to `TensorBoardLogger` ([#6195](https://github.com/PyTorchLightning/pytorch-lightning/pull/6195))
- Added correct `dataloader_idx` to batch transfer hooks ([#6241](https://github.com/PyTorchLightning/pytorch-lightning/pull/6241))
- Added `include_none=bool` argument to `apply_to_collection` ([#7769](https://github.com/PyTorchLightning/pytorch-lightning/pull/7769))
- Added `apply_to_collections` to apply a function to two zipped collections ([#7769](https://github.com/PyTorchLightning/pytorch-lightning/pull/7769))
- Added `ddp_fully_sharded` support ([#7487](https://github.com/PyTorchLightning/pytorch-lightning/pull/7487))
- Added `should_rank_save_checkpoint` property to Training Plugins ([#7684](https://github.com/PyTorchLightning/pytorch-lightning/pull/7684))
- Added `log_grad_norm` hook to `LightningModule` to customize the logging of gradient norms ([#7873](https://github.com/PyTorchLightning/pytorch-lightning/pull/7873))
- Added `save_config_filename` init argument to `LightningCLI` to ease resolving name conflicts ([#7741](https://github.com/PyTorchLightning/pytorch-lightning/pull/7741))
- Added `save_config_overwrite` init argument to `LightningCLI` to ease overwriting existing config files ([#8059](https://github.com/PyTorchLightning/pytorch-lightning/pull/8059))
- Added reset dataloader hooks to Training Plugins and Accelerators ([#7861](https://github.com/PyTorchLightning/pytorch-lightning/pull/7861))
- Added trainer stage hooks for Training Plugins and Accelerators ([#7864](https://github.com/PyTorchLightning/pytorch-lightning/pull/7864))
- Added the `on_before_optimizer_step` hook ([#8048](https://github.com/PyTorchLightning/pytorch-lightning/pull/8048))
- Added IPU Accelerator ([#7867](https://github.com/PyTorchLightning/pytorch-lightning/pull/7867))
- Fault-tolerant training
    * Added `{,load_}state_dict` to `ResultCollection` ([#7948](https://github.com/PyTorchLightning/pytorch-lightning/pull/7948))
    * Added `{,load_}state_dict` to `Loops` ([#8197](https://github.com/PyTorchLightning/pytorch-lightning/pull/8197))
    * Added `FastForwardSampler` and `CaptureIterableDataset` ([#8307](https://github.com/PyTorchLightning/pytorch-lightning/pull/8307))
    * Set `Loop.restarting=False` at the end of the first iteration ([#8362](https://github.com/PyTorchLightning/pytorch-lightning/pull/8362))
    * Save the loops state with the checkpoint (opt-in) ([#8362](https://github.com/PyTorchLightning/pytorch-lightning/pull/8362))
    * Save a checkpoint to restore the state on exception (opt-in) ([#8362](https://github.com/PyTorchLightning/pytorch-lightning/pull/8362))
    * Added `state_dict` and `load_state_dict` utilities for `CombinedLoader` + utilities for dataloader ([#8364](https://github.com/PyTorchLightning/pytorch-lightning/pull/8364))
- Added `rank_zero_only` to `LightningModule.log` function ([#7966](https://github.com/PyTorchLightning/pytorch-lightning/pull/7966))
- Added `metric_attribute` to `LightningModule.log` function ([#7966](https://github.com/PyTorchLightning/pytorch-lightning/pull/7966))
- Added a warning if `Trainer(log_every_n_steps)` is a value too high for the training dataloader ([#7734](https://github.com/PyTorchLightning/pytorch-lightning/pull/7734))
- Added LightningCLI support for argument links applied on instantiation ([#7895](https://github.com/PyTorchLightning/pytorch-lightning/pull/7895))
- Added LightningCLI support for configurable callbacks that should always be present ([#7964](https://github.com/PyTorchLightning/pytorch-lightning/pull/7964))
- Added DeepSpeed Infinity Support, and updated to DeepSpeed 0.4.0 ([#7234](https://github.com/PyTorchLightning/pytorch-lightning/pull/7234))
- Added support for `torch.nn.UninitializedParameter` in `ModelSummary` ([#7642](https://github.com/PyTorchLightning/pytorch-lightning/pull/7642))
- Added support `LightningModule.save_hyperparameters` when `LightningModule` is a dataclass ([#7992](https://github.com/PyTorchLightning/pytorch-lightning/pull/7992))
- Added support for overriding `optimizer_zero_grad` and `optimizer_step` when using accumulate_grad_batches ([#7980](https://github.com/PyTorchLightning/pytorch-lightning/pull/7980))
- Added `logger` boolean flag to `save_hyperparameters` ([#7960](https://github.com/PyTorchLightning/pytorch-lightning/pull/7960))
- Added support for calling scripts using the module syntax (`python -m package.script`) ([#8073](https://github.com/PyTorchLightning/pytorch-lightning/pull/8073))
- Added support for optimizers and learning rate schedulers to `LightningCLI` ([#8093](https://github.com/PyTorchLightning/pytorch-lightning/pull/8093))
- Added XLA Profiler ([#8014](https://github.com/PyTorchLightning/pytorch-lightning/pull/8014))
- Added `PrecisionPlugin.{pre,post}_backward` ([#8328](https://github.com/PyTorchLightning/pytorch-lightning/pull/8328))
- Added `on_load_checkpoint` and `on_save_checkpoint` hooks to the `PrecisionPlugin` base class ([#7831](https://github.com/PyTorchLightning/pytorch-lightning/pull/7831))
- Added `max_depth` parameter in `ModelSummary` ([#8062](https://github.com/PyTorchLightning/pytorch-lightning/pull/8062))
- Added `XLAStatsMonitor` callback ([#8235](https://github.com/PyTorchLightning/pytorch-lightning/pull/8235))
- Added `restore` function and `restarting` attribute to base `Loop` ([#8247](https://github.com/PyTorchLightning/pytorch-lightning/pull/8247))
- Added support for `save_hyperparameters` in `LightningDataModule` ([#3792](https://github.com/PyTorchLightning/pytorch-lightning/pull/3792))
- Added the `ModelCheckpoint(save_on_train_epoch_end)` to choose when to run the saving logic ([#8389](https://github.com/PyTorchLightning/pytorch-lightning/pull/8389))
- Added `LSFEnvironment` for distributed training with the LSF resource manager `jsrun` ([#5102](https://github.com/PyTorchLightning/pytorch-lightning/pull/5102))
- Added support for `accelerator='cpu'|'gpu'|'tpu'|'ipu'|'auto'` ([#7808](https://github.com/PyTorchLightning/pytorch-lightning/pull/7808))
- Added `tpu_spawn_debug` to plugin registry ([#7933](https://github.com/PyTorchLightning/pytorch-lightning/pull/7933))
- Enabled traditional/manual launching of DDP processes through `LOCAL_RANK` and `NODE_RANK` environment variable assignments ([#7480](https://github.com/PyTorchLightning/pytorch-lightning/pull/7480))
- Added `quantize_on_fit_end` argument to `QuantizationAwareTraining` ([#8464](https://github.com/PyTorchLightning/pytorch-lightning/pull/8464))
- Added experimental support for loop specialization ([#8226](https://github.com/PyTorchLightning/pytorch-lightning/pull/8226))
- Added support for `devices` flag to Trainer ([#8440](https://github.com/PyTorchLightning/pytorch-lightning/pull/8440))
- Added private `prevent_trainer_and_dataloaders_deepcopy` context manager on the `LightningModule` ([#8472](https://github.com/PyTorchLightning/pytorch-lightning/pull/8472))
- Added support for providing callables to the Lightning CLI instead of types ([#8400](https://github.com/PyTorchLightning/pytorch-lightning/pull/8400))

### Changed

- Decoupled device parsing logic from Accelerator connector to Trainer ([#8180](https://github.com/PyTorchLightning/pytorch-lightning/pull/8180))
- Changed the `Trainer`'s `checkpoint_callback` argument to allow only boolean values ([#7539](https://github.com/PyTorchLightning/pytorch-lightning/pull/7539))
- Log epoch metrics before the `on_evaluation_end` hook ([#7272](https://github.com/PyTorchLightning/pytorch-lightning/pull/7272))
- Explicitly disallow calling `self.log(on_epoch=False)` during epoch-only or single-call hooks ([#7874](https://github.com/PyTorchLightning/pytorch-lightning/pull/7874))
- Changed these `Trainer` methods to be protected: `call_setup_hook`, `call_configure_sharded_model`, `pre_dispatch`, `dispatch`, `post_dispatch`, `call_teardown_hook`, `run_train`, `run_sanity_check`, `run_evaluate`, `run_evaluation`, `run_predict`, `track_output_for_epoch_end`
- Changed `metrics_to_scalars` to work with any collection or value ([#7888](https://github.com/PyTorchLightning/pytorch-lightning/pull/7888))
- Changed `clip_grad_norm` to use `torch.nn.utils.clip_grad_norm_` ([#7025](https://github.com/PyTorchLightning/pytorch-lightning/pull/7025))
- Validation is now always run inside the training epoch scope ([#7357](https://github.com/PyTorchLightning/pytorch-lightning/pull/7357))
- `ModelCheckpoint` now runs at the end of the training epoch by default ([#8389](https://github.com/PyTorchLightning/pytorch-lightning/pull/8389))
- `EarlyStopping` now runs at the end of the training epoch by default ([#8286](https://github.com/PyTorchLightning/pytorch-lightning/pull/8286))
- Refactored Loops
    * Moved attributes `global_step`, `current_epoch`, `max/min_steps`, `max/min_epochs`, `batch_idx`, and `total_batch_idx` to TrainLoop ([#7437](https://github.com/PyTorchLightning/pytorch-lightning/pull/7437))
    * Refactored result handling in training loop ([#7506](https://github.com/PyTorchLightning/pytorch-lightning/pull/7506))
    * Moved attributes `hiddens` and `split_idx` to TrainLoop ([#7507](https://github.com/PyTorchLightning/pytorch-lightning/pull/7507))
    * Refactored the logic around manual and automatic optimization inside the optimizer loop ([#7526](https://github.com/PyTorchLightning/pytorch-lightning/pull/7526))
    * Simplified "should run validation" logic ([#7682](https://github.com/PyTorchLightning/pytorch-lightning/pull/7682))
    * Simplified logic for updating the learning rate for schedulers ([#7682](https://github.com/PyTorchLightning/pytorch-lightning/pull/7682))
    * Removed the `on_epoch` guard from the "should stop" validation check ([#7701](https://github.com/PyTorchLightning/pytorch-lightning/pull/7701))
    * Refactored internal loop interface; added new classes `FitLoop`, `TrainingEpochLoop`, `TrainingBatchLoop` ([#7871](https://github.com/PyTorchLightning/pytorch-lightning/pull/7871), [#8077](https://github.com/PyTorchLightning/pytorch-lightning/pull/8077))
    * Removed `pytorch_lightning/trainer/training_loop.py` ([#7985](https://github.com/PyTorchLightning/pytorch-lightning/pull/7985))
    * Refactored evaluation loop interface; added new classes `DataLoaderLoop`, `EvaluationLoop`, `EvaluationEpochLoop` ([#7990](https://github.com/PyTorchLightning/pytorch-lightning/pull/7990), [#8077](https://github.com/PyTorchLightning/pytorch-lightning/pull/8077))
    * Removed `pytorch_lightning/trainer/evaluation_loop.py` ([#8056](https://github.com/PyTorchLightning/pytorch-lightning/pull/8056))
    * Restricted public access to several internal functions ([#8024](https://github.com/PyTorchLightning/pytorch-lightning/pull/8024))
    * Refactored trainer `_run_*` functions and separate evaluation loops ([#8065](https://github.com/PyTorchLightning/pytorch-lightning/pull/8065))
    * Refactored prediction loop interface; added new classes `PredictionLoop`, `PredictionEpochLoop` ([#7700](https://github.com/PyTorchLightning/pytorch-lightning/pull/7700), [#8077](https://github.com/PyTorchLightning/pytorch-lightning/pull/8077))
    * Removed `pytorch_lightning/trainer/predict_loop.py` ([#8094](https://github.com/PyTorchLightning/pytorch-lightning/pull/8094))
    * Moved result teardown to the loops ([#8245](https://github.com/PyTorchLightning/pytorch-lightning/pull/8245))
    * Improve `Loop` API to better handle children `state_dict` and `progress` ([#8334](https://github.com/PyTorchLightning/pytorch-lightning/pull/8334))
- Refactored logging
    * Renamed and moved `core/step_result.py` to `trainer/connectors/logger_connector/result.py` ([#7736](https://github.com/PyTorchLightning/pytorch-lightning/pull/7736))
    * Dramatically simplify the `LoggerConnector` ([#7882](https://github.com/PyTorchLightning/pytorch-lightning/pull/7882))
    * `trainer.{logged,progress_bar,callback}_metrics` are now updated on-demand ([#7882](https://github.com/PyTorchLightning/pytorch-lightning/pull/7882))
    * Completely overhaul the `Result` object in favor of `ResultMetric` ([#7882](https://github.com/PyTorchLightning/pytorch-lightning/pull/7882))
    * Improve epoch-level reduction time and overall memory usage ([#7882](https://github.com/PyTorchLightning/pytorch-lightning/pull/7882))
    * Allow passing `self.log(batch_size=...)` ([#7891](https://github.com/PyTorchLightning/pytorch-lightning/pull/7891))
    * Each of the training loops now keeps its own results collection ([#7891](https://github.com/PyTorchLightning/pytorch-lightning/pull/7891))
    * Remove `EpochResultStore` and `HookResultStore` in favor of `ResultCollection` ([#7909](https://github.com/PyTorchLightning/pytorch-lightning/pull/7909))
    * Remove `MetricsHolder` ([#7909](https://github.com/PyTorchLightning/pytorch-lightning/pull/7909))
- Moved `ignore_scalar_return_in_dp` warning suppression to the DataParallelPlugin class ([#7421](https://github.com/PyTorchLightning/pytorch-lightning/pull/7421/))
- Changed the behaviour when logging evaluation step metrics to no longer append `/epoch_*` to the metric name ([#7351](https://github.com/PyTorchLightning/pytorch-lightning/pull/7351))
- Raised `ValueError` when a `None` value is `self.log`-ed ([#7771](https://github.com/PyTorchLightning/pytorch-lightning/pull/7771))
- Changed `resolve_training_type_plugins` to allow setting `num_nodes` and `sync_batchnorm` from `Trainer` setting ([#7026](https://github.com/PyTorchLightning/pytorch-lightning/pull/7026))
- Default `seed_everything(workers=True)` in the `LightningCLI` ([#7504](https://github.com/PyTorchLightning/pytorch-lightning/pull/7504))
- Changed `model.state_dict()` in `CheckpointConnector` to allow `training_type_plugin` to customize the model's `state_dict()` ([#7474](https://github.com/PyTorchLightning/pytorch-lightning/pull/7474))
- `MLflowLogger` now uses the env variable `MLFLOW_TRACKING_URI` as default tracking URI ([#7457](https://github.com/PyTorchLightning/pytorch-lightning/pull/7457))
- Changed `Trainer` arg and functionality from `reload_dataloaders_every_epoch` to `reload_dataloaders_every_n_epochs` ([#5043](https://github.com/PyTorchLightning/pytorch-lightning/pull/5043))
- Changed `WandbLogger(log_model={True/'all'})` to log models as artifacts ([#6231](https://github.com/PyTorchLightning/pytorch-lightning/pull/6231))
- MLFlowLogger now accepts `run_name` as an constructor argument ([#7622](https://github.com/PyTorchLightning/pytorch-lightning/issues/7622))
- Changed `teardown()` in `Accelerator` to allow `training_type_plugin` to customize `teardown` logic ([#7579](https://github.com/PyTorchLightning/pytorch-lightning/pull/7579))
- `Trainer.fit` now raises an error when using manual optimization with unsupported features such as `gradient_clip_val` or `accumulate_grad_batches` ([#7788](https://github.com/PyTorchLightning/pytorch-lightning/pull/7788))
- Accelerator hooks are called regardless if `LightningModule` overrides the same hooks ([#7826](https://github.com/PyTorchLightning/pytorch-lightning/pull/7826))
- Moved profilers to their own file ([#7822](https://github.com/PyTorchLightning/pytorch-lightning/pull/7822))
- The `on_after_backward` hook is now called on accumulating iterations. Use the `on_before_optimizer_step` hook to mimic the old behaviour ([#8328](https://github.com/PyTorchLightning/pytorch-lightning/pull/8328))
- The mixed precision loss is no longer unscaled before the `on_after_backward` hook. Use the `on_before_optimizer_step` hook to mimic the old behaviour  ([#8328](https://github.com/PyTorchLightning/pytorch-lightning/pull/8328))
- The `TrainingTypePlugin.{pre,post}_backward` hooks no longer take the `optimizer, opt_idx, should_accumulate` arguments ([#8328](https://github.com/PyTorchLightning/pytorch-lightning/pull/8328))
- The `PrecisionPlugin.backward` hooks no longer returns a value ([#8328](https://github.com/PyTorchLightning/pytorch-lightning/pull/8328))
- The `PrecisionPlugin.backward` hooks no longer takes a `should_accumulate` argument ([#8328](https://github.com/PyTorchLightning/pytorch-lightning/pull/8328))
- Added the `on_before_backward` hook ([#7865](https://github.com/PyTorchLightning/pytorch-lightning/pull/7865))
- `LightningCLI` now aborts with a clearer message if config already exists and disables save config during `fast_dev_run`([#7963](https://github.com/PyTorchLightning/pytorch-lightning/pull/7963))
- Saved the `LightningCLI` config on `setup` and only on the main process ([#8017](https://github.com/PyTorchLightning/pytorch-lightning/pull/8017))
- Dropped the `LightningCLI` `ArgumentParser` when pickling ([#8017](https://github.com/PyTorchLightning/pytorch-lightning/pull/8017))
- Skip `broadcast` if distributed not initialized for the spawn plugins ([#8017](https://github.com/PyTorchLightning/pytorch-lightning/pull/8017))
- `Trainer(resume_from_checkpoint=...)` now restores the model directly after `LightningModule.setup()`, which is before `LightningModule.configure_sharded_model()` ([#7652](https://github.com/PyTorchLightning/pytorch-lightning/pull/7652))
- Moved `torch.cuda.set_device()` to enable collective calls earlier in setup ([#8312](https://github.com/PyTorchLightning/pytorch-lightning/pull/8312))
- Used XLA utility API to move data to CPU (Single TPU core) ([#8078](https://github.com/PyTorchLightning/pytorch-lightning/pull/8078))
- Improved error messages in `replace_sampler` when the `DataLoader` attributes are not included in the signature or the signature is missing optional arguments ([#8519](https://github.com/PyTorchLightning/pytorch-lightning/pull/8519))
- Moved `DeviceDtypeModuleMixin` and `HyperparametersMixin` mixin to `core` ([#8396](https://github.com/PyTorchLightning/pytorch-lightning/pull/8396))
- Return the `default_root_dir` as the `log_dir` when the logger is a `LoggerCollection` ([#8187](https://github.com/PyTorchLightning/pytorch-lightning/pull/8187))

### Deprecated

- Deprecated `LightningModule.loaded_optimizer_states_dict` ([#8229](https://github.com/PyTorchLightning/pytorch-lightning/pull/8229))
- Standardized the dataloaders arguments of `trainer.{fit,valdiate,test,tune}` ([#7431](https://github.com/PyTorchLightning/pytorch-lightning/pull/7431))
- Deprecated `DataModule` properties: `has_prepared_data`, `has_setup_fit`, `has_setup_validate`, `has_setup_test`, `has_setup_predict`, `has_teardown_fit`, `has_teardown_validate`, `has_teardown_test`, `has_teardown_predict` ([#7657](https://github.com/PyTorchLightning/pytorch-lightning/pull/7657/))
- Deprecated `TrainerModelHooksMixin` in favor of `pytorch_lightning.utilities.signature_utils` ([#7422](https://github.com/PyTorchLightning/pytorch-lightning/pull/7422))
- Deprecated `num_nodes` and `sync_batchnorm` arguments in `DDPPlugin` and `DDPSpawnPlugin` ([#7026](https://github.com/PyTorchLightning/pytorch-lightning/pull/7026))
- Deprecated `self.log(sync_dist_op)` in favor of `self.log(reduce_fx)`. ([#7891](https://github.com/PyTorchLightning/pytorch-lightning/pull/7891))
- Deprecated `is_overridden(model=...)` in favor of `is_overridden(instance=...)` ([#7918](https://github.com/PyTorchLightning/pytorch-lightning/pull/7918))
- Deprecated automatically detaching returned extras with grads ([#7994](https://github.com/PyTorchLightning/pytorch-lightning/pull/7994))
- Deprecated default value of `monitor` argument in EarlyStopping callback to enforce `monitor` as a required argument ([#7907](https://github.com/PyTorchLightning/pytorch-lightning/pull/7907))
- Deprecated importing `rank_zero_{warn,deprecation}` directly from `pytorch_lightning.utilities.distributed` ([#8085](https://github.com/PyTorchLightning/pytorch-lightning/pull/8085))
- Deprecated the use of `CheckpointConnector.hpc_load()` in favor of `CheckpointConnector.restore()` ([#7652](https://github.com/PyTorchLightning/pytorch-lightning/pull/7652))
- Deprecated `ModelCheckpoint(every_n_val_epochs)` in favor of `ModelCheckpoint(every_n_epochs)` ([#8383](https://github.com/PyTorchLightning/pytorch-lightning/pull/8383))
- Deprecated `DDPPlugin.task_idx` in favor of `DDPPlugin.local_rank` ([#8203](https://github.com/PyTorchLightning/pytorch-lightning/pull/8203))
- Deprecated the `Trainer.train_loop` property in favor of `Trainer.fit_loop` ([#8025](https://github.com/PyTorchLightning/pytorch-lightning/pull/8025))
- Deprecated the `Trainer.disable_validation` property in favor of `not Trainer.enable_validation` ([#8291](https://github.com/PyTorchLightning/pytorch-lightning/pull/8291))
- Deprecated `mode` parameter in `ModelSummary` in favor of `max_depth` ([#8062](https://github.com/PyTorchLightning/pytorch-lightning/pull/8062))
- Deprecated `reload_dataloaders_every_epoch` argument of `Trainer` in favor of `reload_dataloaders_every_n_epochs` ([#5043](https://github.com/PyTorchLightning/pytorch-lightning/pull/5043))
- Deprecated `distributed_backend` argument for `Trainer` ([#8575](https://github.com/PyTorchLightning/pytorch-lightning/pull/8575))

### Removed

- Dropped official support/testing for PyTorch <1.6 ([#8288](https://github.com/PyTorchLightning/pytorch-lightning/pull/8288))
- Removed `ProfilerConnector` ([#7654](https://github.com/PyTorchLightning/pytorch-lightning/pull/7654))
- Pruned deprecated classif. metrics from `pytorch_lightning.metrics.functional.classification` ([#7499](https://github.com/PyTorchLightning/pytorch-lightning/pull/7499))
- Removed deprecated data parallel classes `LightningDataParallel` and `LightningDistributedDataParallel` from `pytorch_lightning.overrides.data_parallel` ([#7510](https://github.com/PyTorchLightning/pytorch-lightning/pull/7510))
- Removed deprecated trainer attributes - `get_model` and `accelerator_backend` ([#7502](https://github.com/PyTorchLightning/pytorch-lightning/pull/7502))
- Removed support for automatically monitoring the `val_loss` key with `ModelCheckpoint`. Pass your `monitor` of choice to the `ModelCheckpoint` instance instead ([#8293](https://github.com/PyTorchLightning/pytorch-lightning/pull/8293))
- Removed support for `self.log(tbptt_reduce_fx)` and `self.log(tbptt_pad_token)`. Please, open a discussion explaining your use-case if you relied on these. ([#7644](https://github.com/PyTorchLightning/pytorch-lightning/pull/7644))
- Removed deprecated utils modules `model_utils`, `warning_utils`, `xla_device_utils` and partially `argparse_utils` ([#7503](https://github.com/PyTorchLightning/pytorch-lightning/pull/7503))
- Removed `RPCPlugin` and `RPCSequentialPlugin`. If you were successfully using these plugins, please open a GitHub discussion about your use case ([#8101](https://github.com/PyTorchLightning/pytorch-lightning/pull/8101))
- Removed deprecated trainer attributes - `on_cpu`, `on_tpu`, `use_tpu`, `on_gpu`, `use_dp`, `use_ddp`, `use_ddp2`, `use_horovod`, `use_single_gpu` ([#7501](https://github.com/PyTorchLightning/pytorch-lightning/pull/7501))
- Removed deprecated `optimizer` argument in `LightningModule.manual_backward()`; Toggling optimizers in manual optimization should be done using `LightningModule.{un}toggle_optimizer()` ([#8287](https://github.com/PyTorchLightning/pytorch-lightning/pull/8287))
- Removed DeepSpeed FP16 Exception as FP32 is now supported ([#8462](https://github.com/PyTorchLightning/pytorch-lightning/pull/8462))
- Removed environment variable `PL_EXP_VERSION` from DDP subprocesses ([7403](https://github.com/PyTorchLightning/pytorch-lightning/pull/7403))

### Fixed

- Fixed the `GPUStatsMonitor` callbacks to use the correct GPU IDs if `CUDA_VISIBLE_DEVICES` set ([#8260](https://github.com/PyTorchLightning/pytorch-lightning/pull/8260))
- Fixed `lr_scheduler` checkpointed state by calling `update_lr_schedulers` before saving checkpoints ([#7877](https://github.com/PyTorchLightning/pytorch-lightning/pull/7877))
- Fixed ambiguous warning when both overfit and train dataloader shuffling are enabled ([#7685](https://github.com/PyTorchLightning/pytorch-lightning/pull/7685))
- Fixed dev debugger memory growing due to tracking events even when disabled ([#7875](https://github.com/PyTorchLightning/pytorch-lightning/pull/7875))
- Fixed `None` loss keys getting added in `training_epoch_end` when using manual optimization and not returning a loss ([#7772](https://github.com/PyTorchLightning/pytorch-lightning/pull/7772))
- Fixed a bug where `precision=64` with `accelerator='ddp_spawn'` would throw a pickle error ([#6924](https://github.com/PyTorchLightning/pytorch-lightning/pull/6924))
- Do not override the existing `epoch` value in `logged_metrics` when already logged by the user ([#7982](https://github.com/PyTorchLightning/pytorch-lightning/issues/7982))
- Support for manual optimization with DeepSpeed ([#7970](https://github.com/PyTorchLightning/pytorch-lightning/pull/7970))
- Fixed `dataloader_idx` argument value when predicting with only one `DataLoader` ([#7941](https://github.com/PyTorchLightning/pytorch-lightning/pull/7941))
- Fixed passing the `stage` argument of `Callback.{setup,teardown}` as a keyword ([#7973](https://github.com/PyTorchLightning/pytorch-lightning/pull/7973))
- Fixed metrics generated during `validation sanity checking` are cleaned on end ([#8171](https://github.com/PyTorchLightning/pytorch-lightning/pull/8171))
- Fixed `log_gpu_memory` metrics not being added to `logging` when nothing else is logged ([#8174](https://github.com/PyTorchLightning/pytorch-lightning/pull/8174))
- Fixed a bug where calling `log` with a `Metric` instance would raise an error if it was a nested attribute of the model ([#8181](https://github.com/PyTorchLightning/pytorch-lightning/pull/8181))
- Fixed a bug where using `precision=64` would cause buffers with complex dtype to be cast to real ([#8208](https://github.com/PyTorchLightning/pytorch-lightning/pull/8208))
- Fixed `is_overridden` returning true for wrapped functions with no changes ([#8296](https://github.com/PyTorchLightning/pytorch-lightning/pull/8296))
- Fixed a bug where `truncated_bptt_steps` would throw an AttributeError when the target RNN has multiple hidden states ([#8145](https://github.com/PyTorchLightning/pytorch-lightning/pull/8145))
- Fixed `self.optimizers()` not returning a single optimizer if it had been wrapped ([#8326](https://github.com/PyTorchLightning/pytorch-lightning/pull/8326))
- Fixed the `on_after_backward` hook not getting called when using manual optimization and no plugins ([#8328](https://github.com/PyTorchLightning/pytorch-lightning/pull/8328))
- Fixed the `LightningModule.backward` hook only getting called with the `apex` plugin when using manual optimization ([#8328](https://github.com/PyTorchLightning/pytorch-lightning/pull/8328))
- Fixed moving batch to device before sending it to the `on_*_batch_start`/`on_*_batch_end` callbacks and model hooks ([#7378](https://github.com/PyTorchLightning/pytorch-lightning/pull/7378))
- Fixed passing a custom `DDPPlugin` when choosing `accelerator="ddp_cpu"` for the accelerator ([#6208](https://github.com/PyTorchLightning/pytorch-lightning/pull/6208))
- Fixed missing call to `LightningModule.untoggle_optimizer` in training loop when running gradient accumulation with multiple optimizers ([#8284](https://github.com/PyTorchLightning/pytorch-lightning/pull/8284))
- Fixed hash of LightningEnum to work with value instead of name ([#8421](https://github.com/PyTorchLightning/pytorch-lightning/pull/8421)).
- Fixed a bug where an extra checkpoint was saved at the end of training if the `val_check_interval` did not align with the number of training batches ([#7724](https://github.com/PyTorchLightning/pytorch-lightning/pull/7724))
- Fixed hash of LightningEnum to work with value instead of name([#8421](https://github.com/PyTorchLightning/pytorch-lightning/pull/8421)).
- Fixed `move_data_to_device` to return the batch if the object `to` function didn't return `self` ([#8433](https://github.com/PyTorchLightning/pytorch-lightning/pull/8433))
- Fixed progress bar updates for Pod Training ([#8258](https://github.com/PyTorchLightning/pytorch-lightning/pull/8258))
- Fixed clearing dataloader references before attaching new dataloaders in consecutive `Trainer.{fit,validate,test,predict}´ runs ([#8442](https://github.com/PyTorchLightning/pytorch-lightning/pull/8442))
- Fixed memory leaks on GPU by moving `optimizer_states`, `ResultCollection.extra`, `ResultMetric` attributes, and `LoggerConnector` metrics to `cpu`. Also, delete the DDP wrapper on `teardown` ([#8490](https://github.com/PyTorchLightning/pytorch-lightning/pull/8490))
- Fixed `SWA` callback using LightningModule `prevent_trainer_and_dataloaders_deepcopy` to avoid OOM ([#8472](https://github.com/PyTorchLightning/pytorch-lightning/pull/8472))
- Fixed `ModelPruning` callback `on_save_checkpoint` to avoid making a `deepcopy` potentially leading to OOM ([#8472](https://github.com/PyTorchLightning/pytorch-lightning/pull/8472))
- Fixed the sampler replacement logic for `DataLoader`s which do not define all `DataLoader` attributes as `__init__` parameters ([#8519](https://github.com/PyTorchLightning/pytorch-lightning/pull/8519))
- Fixed DeepSpeed Windows support ([#8488](https://github.com/PyTorchLightning/pytorch-lightning/pull/8488))
- Fixed DeepSpeed not properly setting the trainer `lr_schedulers` attribute ([#8527](https://github.com/PyTorchLightning/pytorch-lightning/pull/8527))
- Fixed experiment version and log-dir divergence in DDP when using multiple `Trainer` instances in sequence ([7403](https://github.com/PyTorchLightning/pytorch-lightning/pull/7403))
- Enabled manual optimization for TPUs ([#8458](https://github.com/PyTorchLightning/pytorch-lightning/pull/8458))
- Fixed `accumulate_grad_batches` not been recomputed during model reload ([#5334](https://github.com/PyTorchLightning/pytorch-lightning/pull/5334))
- Fixed a `TypeError` when wrapping optimizers in the `HorovodPlugin` and running `Trainer.test` ([#7840](https://github.com/PyTorchLightning/pytorch-lightning/pull/7840))
- Fixed `BackboneFinetuning` restoration ([#8501](https://github.com/PyTorchLightning/pytorch-lightning/pull/8501))
- Fixed `lr_scheduler` with metric (e.g. `torch.optim.lr_scheduler.ReduceLROnPlateau`) when using `automatic_optimization = False` ([#7643](https://github.com/PyTorchLightning/pytorch-lightning/pull/7643))
- Fixed `DeepSpeed` breaking with no schedulers ([#8580](https://github.com/PyTorchLightning/pytorch-lightning/pull/8580))


## [1.3.8] - 2021-07-01

### Fixed

- Fixed a sync deadlock when checkpointing a `LightningModule` that uses a torchmetrics 0.4 `Metric` ([#8218](https://github.com/PyTorchLightning/pytorch-lightning/pull/8218))
- Fixed compatibility TorchMetrics v0.4 ([#8206](https://github.com/PyTorchLightning/pytorch-lightning/pull/8206))
- Added torchelastic check when sanitizing GPUs ([#8095](https://github.com/PyTorchLightning/pytorch-lightning/pull/8095))
- Fixed a DDP info message that was never shown ([#8111](https://github.com/PyTorchLightning/pytorch-lightning/pull/8111))
- Fixed metrics deprecation message at module import level ([#8163](https://github.com/PyTorchLightning/pytorch-lightning/pull/8163))
- Fixed a bug where an infinite recursion would be triggered when using the `BaseFinetuning` callback on a model that contains a `ModuleDict` ([#8170](https://github.com/PyTorchLightning/pytorch-lightning/pull/8170))
- Added a mechanism to detect `deadlock` for `DDP` when only 1 process trigger an `Exception`. The mechanism will `kill the processes` when it happens ([#8167](https://github.com/PyTorchLightning/pytorch-lightning/pull/8167))
- Fixed NCCL error when selecting non-consecutive device ids ([#8165](https://github.com/PyTorchLightning/pytorch-lightning/pull/8165))
- Fixed SWA to also work with `IterableDataset` ([#8172](https://github.com/PyTorchLightning/pytorch-lightning/pull/8172))


## [1.3.7] - 2021-06-22

### Fixed

- Fixed a bug where skipping an optimizer while using amp causes amp to trigger an assertion error ([#7975](https://github.com/PyTorchLightning/pytorch-lightning/pull/7975))
- Fixed deprecation messages not showing due to incorrect stacklevel ([#8002](https://github.com/PyTorchLightning/pytorch-lightning/pull/8002), [#8005](https://github.com/PyTorchLightning/pytorch-lightning/pull/8005))
- Fixed setting a `DistributedSampler` when using a distributed plugin in a custom accelerator ([#7814](https://github.com/PyTorchLightning/pytorch-lightning/pull/7814))
- Improved `PyTorchProfiler` chrome traces names ([#8009](https://github.com/PyTorchLightning/pytorch-lightning/pull/8009))
- Fixed moving the best score to device in `EarlyStopping` callback for TPU devices ([#7959](https://github.com/PyTorchLightning/pytorch-lightning/pull/7959))
- Fixes access to `callback_metrics` in ddp_spawn ([#7916](https://github.com/PyTorchLightning/pytorch-lightning/pull/7916))


## [1.3.6] - 2021-06-15

### Fixed

- Fixed logs overwriting issue for remote filesystems ([#7889](https://github.com/PyTorchLightning/pytorch-lightning/pull/7889))
- Fixed `DataModule.prepare_data` could only be called on the global rank 0 process ([#7945](https://github.com/PyTorchLightning/pytorch-lightning/pull/7945))
- Fixed setting `worker_init_fn` to seed dataloaders correctly when using DDP ([#7942](https://github.com/PyTorchLightning/pytorch-lightning/pull/7942))
- Fixed `BaseFinetuning` callback to properly handle parent modules w/ parameters ([#7931](https://github.com/PyTorchLightning/pytorch-lightning/pull/7931))


## [1.3.5] - 2021-06-08

### Added

- Added warning to Training Step output ([#7779](https://github.com/PyTorchLightning/pytorch-lightning/pull/7779))

### Fixed

- Fixed `LearningRateMonitor` and `BackboneFinetuning` ([#7835](https://github.com/PyTorchLightning/pytorch-lightning/pull/7835))
- Minor improvements to `apply_to_collection` and type signature of `log_dict` ([#7851](https://github.com/PyTorchLightning/pytorch-lightning/pull/7851))
- Fixed docker versions ([#7834](https://github.com/PyTorchLightning/pytorch-lightning/pull/7834))
- Fixed sharded training check for fp16 precision ([#7825](https://github.com/PyTorchLightning/pytorch-lightning/pull/7825))
- Fixed support for torch Module type hints in LightningCLI ([#7807](https://github.com/PyTorchLightning/pytorch-lightning/pull/7807))

### Changed

- Move `training_output` validation to after `train_step_end` ([#7868](https://github.com/PyTorchLightning/pytorch-lightning/pull/7868))


## [1.3.4] - 2021-06-01

### Fixed

- Fixed info message when max training time reached ([#7780](https://github.com/PyTorchLightning/pytorch-lightning/pull/7780))
- Fixed missing `__len__` method to `IndexBatchSamplerWrapper` ([#7681](https://github.com/PyTorchLightning/pytorch-lightning/pull/7681))


## [1.3.3] - 2021-05-27

### Changed

- Changed calling of `untoggle_optimizer(opt_idx)` out of the closure function ([#7563](https://github.com/PyTorchLightning/pytorch-lightning/pull/7563))

### Fixed

- Fixed `ProgressBar` pickling after calling `trainer.predict` ([#7608](https://github.com/PyTorchLightning/pytorch-lightning/pull/7608))
- Fixed broadcasting in multi-node, multi-gpu DDP using torch 1.7 ([#7592](https://github.com/PyTorchLightning/pytorch-lightning/pull/7592))
- Fixed dataloaders are not reset when tuning the model ([#7566](https://github.com/PyTorchLightning/pytorch-lightning/pull/7566))
- Fixed print errors in `ProgressBar` when `trainer.fit` is not called ([#7674](https://github.com/PyTorchLightning/pytorch-lightning/pull/7674))
- Fixed global step update when the epoch is skipped ([#7677](https://github.com/PyTorchLightning/pytorch-lightning/pull/7677))
- Fixed training loop total batch counter when accumulate grad batches was enabled ([#7692](https://github.com/PyTorchLightning/pytorch-lightning/pull/7692))


## [1.3.2] - 2021-05-18

### Changed

- `DataModule`s now avoid duplicate `{setup,teardown,prepare_data}` calls for the same stage ([#7238](https://github.com/PyTorchLightning/pytorch-lightning/pull/7238))

### Fixed

- Fixed parsing of multiple training dataloaders ([#7433](https://github.com/PyTorchLightning/pytorch-lightning/pull/7433))
- Fixed recursive passing of `wrong_type` keyword argument in `pytorch_lightning.utilities.apply_to_collection` ([#7433](https://github.com/PyTorchLightning/pytorch-lightning/pull/7433))
- Fixed setting correct `DistribType` for `ddp_cpu` (spawn) backend ([#7492](https://github.com/PyTorchLightning/pytorch-lightning/pull/7492))
- Fixed incorrect number of calls to LR scheduler when `check_val_every_n_epoch > 1` ([#7032](https://github.com/PyTorchLightning/pytorch-lightning/pull/7032))


## [1.3.1] - 2021-05-11

### Fixed

- Fixed DeepSpeed with IterableDatasets ([#7362](https://github.com/PyTorchLightning/pytorch-lightning/pull/7362))
- Fixed `Trainer.current_epoch` not getting restored after tuning ([#7434](https://github.com/PyTorchLightning/pytorch-lightning/pull/7434))
- Fixed local rank displayed in console log ([#7395](https://github.com/PyTorchLightning/pytorch-lightning/pull/7395))


## [1.3.0] - 2021-05-06

### Added

- Added support for the `EarlyStopping` callback to run at the end of the training epoch ([#6944](https://github.com/PyTorchLightning/pytorch-lightning/pull/6944))
- Added synchronization points before and after `setup` hooks are run ([#7202](https://github.com/PyTorchLightning/pytorch-lightning/pull/7202))
- Added a `teardown` hook to `ClusterEnvironment` ([#6942](https://github.com/PyTorchLightning/pytorch-lightning/pull/6942))
- Added utils for metrics to scalar conversions ([#7180](https://github.com/PyTorchLightning/pytorch-lightning/pull/7180))
- Added utils for NaN/Inf detection for gradients and parameters ([#6834](https://github.com/PyTorchLightning/pytorch-lightning/pull/6834))
- Added more explicit exception message when trying to execute `trainer.test()` or `trainer.validate()` with `fast_dev_run=True` ([#6667](https://github.com/PyTorchLightning/pytorch-lightning/pull/6667))
- Added `LightningCLI` class to provide simple reproducibility with minimum boilerplate training CLI (
    [#4492](https://github.com/PyTorchLightning/pytorch-lightning/pull/4492),
    [#6862](https://github.com/PyTorchLightning/pytorch-lightning/pull/6862),
    [#7156](https://github.com/PyTorchLightning/pytorch-lightning/pull/7156),
    [#7299](https://github.com/PyTorchLightning/pytorch-lightning/pull/7299))
- Added `gradient_clip_algorithm` argument to Trainer for gradient clipping by value ([#6123](https://github.com/PyTorchLightning/pytorch-lightning/pull/6123)).
- Added a way to print to terminal without breaking up the progress bar ([#5470](https://github.com/PyTorchLightning/pytorch-lightning/pull/5470))
- Added support to checkpoint after training steps in `ModelCheckpoint` callback ([#6146](https://github.com/PyTorchLightning/pytorch-lightning/pull/6146))
- Added `TrainerStatus.{INITIALIZING,RUNNING,FINISHED,INTERRUPTED}` ([#7173](https://github.com/PyTorchLightning/pytorch-lightning/pull/7173))
- Added `Trainer.validate()` method to perform one evaluation epoch over the validation set ([#4948](https://github.com/PyTorchLightning/pytorch-lightning/pull/4948))
- Added `LightningEnvironment` for Lightning-specific DDP ([#5915](https://github.com/PyTorchLightning/pytorch-lightning/pull/5915))
- Added `teardown()` hook to LightningDataModule ([#4673](https://github.com/PyTorchLightning/pytorch-lightning/pull/4673))
- Added `auto_insert_metric_name` parameter to `ModelCheckpoint` ([#6277](https://github.com/PyTorchLightning/pytorch-lightning/pull/6277))
- Added arg to `self.log` that enables users to give custom names when dealing with multiple dataloaders ([#6274](https://github.com/PyTorchLightning/pytorch-lightning/pull/6274))
- Added `teardown` method to `BaseProfiler` to enable subclasses defining post-profiling steps outside of `__del__` ([#6370](https://github.com/PyTorchLightning/pytorch-lightning/pull/6370))
- Added `setup` method to `BaseProfiler` to enable subclasses defining pre-profiling steps for every process ([#6633](https://github.com/PyTorchLightning/pytorch-lightning/pull/6633))
- Added no return warning to predict ([#6139](https://github.com/PyTorchLightning/pytorch-lightning/pull/6139))
- Added `Trainer.predict` config validation ([#6543](https://github.com/PyTorchLightning/pytorch-lightning/pull/6543))
- Added `AbstractProfiler` interface ([#6621](https://github.com/PyTorchLightning/pytorch-lightning/pull/6621))
- Added support for including module names for forward in the autograd trace of `PyTorchProfiler` ([#6349](https://github.com/PyTorchLightning/pytorch-lightning/pull/6349))
- Added support for the PyTorch 1.8.1 autograd profiler ([#6618](https://github.com/PyTorchLightning/pytorch-lightning/pull/6618))
- Added `outputs` parameter to callback's `on_validation_epoch_end` & `on_test_epoch_end` hooks ([#6120](https://github.com/PyTorchLightning/pytorch-lightning/pull/6120))
- Added `configure_sharded_model` hook ([#6679](https://github.com/PyTorchLightning/pytorch-lightning/pull/6679))
- Added support for `precision=64`, enabling training with double precision ([#6595](https://github.com/PyTorchLightning/pytorch-lightning/pull/6595))
- Added support for DDP communication hooks ([#6736](https://github.com/PyTorchLightning/pytorch-lightning/pull/6736))
- Added `artifact_location` argument to `MLFlowLogger` which will be passed to the `MlflowClient.create_experiment` call ([#6677](https://github.com/PyTorchLightning/pytorch-lightning/pull/6677))
- Added `model` parameter to precision plugins' `clip_gradients` signature (
    [#6764](https://github.com/PyTorchLightning/pytorch-lightning/pull/6764),
    [#7231](https://github.com/PyTorchLightning/pytorch-lightning/pull/7231))
- Added `is_last_batch` attribute to `Trainer` ([#6825](https://github.com/PyTorchLightning/pytorch-lightning/pull/6825))
- Added `LightningModule.lr_schedulers()` for manual optimization  ([#6567](https://github.com/PyTorchLightning/pytorch-lightning/pull/6567))
- Added `MpModelWrapper` in TPU Spawn ([#7045](https://github.com/PyTorchLightning/pytorch-lightning/pull/7045))
- Added `max_time` Trainer argument to limit training time ([#6823](https://github.com/PyTorchLightning/pytorch-lightning/pull/6823))
- Added `on_predict_{batch,epoch}_{start,end}` hooks ([#7141](https://github.com/PyTorchLightning/pytorch-lightning/pull/7141))
- Added new `EarlyStopping` parameters `stopping_threshold` and `divergence_threshold` ([#6868](https://github.com/PyTorchLightning/pytorch-lightning/pull/6868))
- Added `debug` flag to TPU Training Plugins (PT_XLA_DEBUG) ([#7219](https://github.com/PyTorchLightning/pytorch-lightning/pull/7219))
- Added new `UnrepeatedDistributedSampler` and `IndexBatchSamplerWrapper` for tracking distributed predictions ([#7215](https://github.com/PyTorchLightning/pytorch-lightning/pull/7215))
- Added `trainer.predict(return_predictions=None|False|True)` ([#7215](https://github.com/PyTorchLightning/pytorch-lightning/pull/7215))
- Added `BasePredictionWriter` callback to implement prediction saving ([#7127](https://github.com/PyTorchLightning/pytorch-lightning/pull/7127))
- Added `trainer.tune(scale_batch_size_kwargs, lr_find_kwargs)` arguments to configure the tuning algorithms ([#7258](https://github.com/PyTorchLightning/pytorch-lightning/pull/7258))
- Added `tpu_distributed` check for TPU Spawn barrier ([#7241](https://github.com/PyTorchLightning/pytorch-lightning/pull/7241))
- Added device updates to TPU Spawn for Pod training ([#7243](https://github.com/PyTorchLightning/pytorch-lightning/pull/7243))
- Added warning when missing `Callback` and using `resume_from_checkpoint` ([#7254](https://github.com/PyTorchLightning/pytorch-lightning/pull/7254))
- DeepSpeed single file saving ([#6900](https://github.com/PyTorchLightning/pytorch-lightning/pull/6900))
- Added Training type Plugins Registry (
    [#6982](https://github.com/PyTorchLightning/pytorch-lightning/pull/6982),
    [#7063](https://github.com/PyTorchLightning/pytorch-lightning/pull/7063),
    [#7214](https://github.com/PyTorchLightning/pytorch-lightning/pull/7214),
    [#7224](https://github.com/PyTorchLightning/pytorch-lightning/pull/7224)
)
- Add `ignore` param to `save_hyperparameters` ([#6056](https://github.com/PyTorchLightning/pytorch-lightning/pull/6056))

### Changed

- Changed `LightningModule.truncated_bptt_steps` to be property ([#7323](https://github.com/PyTorchLightning/pytorch-lightning/pull/7323))
- Changed `EarlyStopping` callback from by default running `EarlyStopping.on_validation_end` if only training is run. Set `check_on_train_epoch_end` to run the callback at the end of the train epoch instead of at the end of the validation epoch ([#7069](https://github.com/PyTorchLightning/pytorch-lightning/pull/7069))
- Renamed `pytorch_lightning.callbacks.swa` to `pytorch_lightning.callbacks.stochastic_weight_avg` ([#6259](https://github.com/PyTorchLightning/pytorch-lightning/pull/6259))
- Refactor `RunningStage` and `TrainerState` usage (
    [#4945](https://github.com/PyTorchLightning/pytorch-lightning/pull/4945),
    [#7173](https://github.com/PyTorchLightning/pytorch-lightning/pull/7173))
    * Added `RunningStage.SANITY_CHECKING`
    * Added `TrainerFn.{FITTING,VALIDATING,TESTING,PREDICTING,TUNING}`
    * Changed `trainer.evaluating` to return `True` if validating or testing
- Changed `setup()` and `teardown()` stage argument to take any of `{fit,validate,test,predict}` ([#6386](https://github.com/PyTorchLightning/pytorch-lightning/pull/6386))
- Changed profilers to save separate report files per state and rank ([#6621](https://github.com/PyTorchLightning/pytorch-lightning/pull/6621))
- The trainer no longer tries to save a checkpoint on exception or run callback's `on_train_end` functions ([#6864](https://github.com/PyTorchLightning/pytorch-lightning/pull/6864))
- Changed `PyTorchProfiler` to use `torch.autograd.profiler.record_function` to record functions ([#6349](https://github.com/PyTorchLightning/pytorch-lightning/pull/6349))
- Disabled `lr_scheduler.step()` in manual optimization  ([#6825](https://github.com/PyTorchLightning/pytorch-lightning/pull/6825))
- Changed warnings and recommendations for dataloaders in `ddp_spawn` ([#6762](https://github.com/PyTorchLightning/pytorch-lightning/pull/6762))
- `pl.seed_everything` will now also set the seed on the `DistributedSampler` ([#7024](https://github.com/PyTorchLightning/pytorch-lightning/pull/7024))
- Changed default setting for communication of multi-node training using `DDPShardedPlugin` ([#6937](https://github.com/PyTorchLightning/pytorch-lightning/pull/6937))
- `trainer.tune()` now returns the tuning result ([#7258](https://github.com/PyTorchLightning/pytorch-lightning/pull/7258))
- `LightningModule.from_datasets()` now accepts `IterableDataset` instances as training datasets. ([#7503](https://github.com/PyTorchLightning/pytorch-lightning/pull/7503))
- Changed `resume_from_checkpoint` warning to an error when the checkpoint file does not exist ([#7075](https://github.com/PyTorchLightning/pytorch-lightning/pull/7075))
- Automatically set `sync_batchnorm` for `training_type_plugin` ([#6536](https://github.com/PyTorchLightning/pytorch-lightning/pull/6536))
- Allowed training type plugin to delay optimizer creation ([#6331](https://github.com/PyTorchLightning/pytorch-lightning/pull/6331))
- Removed ModelSummary validation from train loop on_trainer_init ([#6610](https://github.com/PyTorchLightning/pytorch-lightning/pull/6610))
- Moved `save_function` to accelerator ([#6689](https://github.com/PyTorchLightning/pytorch-lightning/pull/6689))
- Updated DeepSpeed ZeRO ([#6546](https://github.com/PyTorchLightning/pytorch-lightning/pull/6546),
    [#6752](https://github.com/PyTorchLightning/pytorch-lightning/pull/6752),
    [#6142](https://github.com/PyTorchLightning/pytorch-lightning/pull/6142),
    [#6321](https://github.com/PyTorchLightning/pytorch-lightning/pull/6321))
- Improved verbose logging for `EarlyStopping` callback ([#6811](https://github.com/PyTorchLightning/pytorch-lightning/pull/6811))
- Run ddp_spawn dataloader checks on Windows ([#6930](https://github.com/PyTorchLightning/pytorch-lightning/pull/6930))
- Updated mlflow with using `resolve_tags` ([#6746](https://github.com/PyTorchLightning/pytorch-lightning/pull/6746))
- Moved `save_hyperparameters` to its own function ([#7119](https://github.com/PyTorchLightning/pytorch-lightning/pull/7119))
- Replaced `_DataModuleWrapper` with `__new__` ([#7289](https://github.com/PyTorchLightning/pytorch-lightning/pull/7289))
- Reset `current_fx` properties on lightning module in teardown ([#7247](https://github.com/PyTorchLightning/pytorch-lightning/pull/7247))
- Auto-set `DataLoader.worker_init_fn` with `seed_everything` ([#6960](https://github.com/PyTorchLightning/pytorch-lightning/pull/6960))
- Remove `model.trainer` call inside of dataloading mixin ([#7317](https://github.com/PyTorchLightning/pytorch-lightning/pull/7317))
- Split profilers module ([#6261](https://github.com/PyTorchLightning/pytorch-lightning/pull/6261))
- Ensure accelerator is valid if running interactively ([#5970](https://github.com/PyTorchLightning/pytorch-lightning/pull/5970))
- Disabled batch transfer in DP mode ([#6098](https://github.com/PyTorchLightning/pytorch-lightning/pull/6098))

### Deprecated

- Deprecated `outputs` in both `LightningModule.on_train_epoch_end` and `Callback.on_train_epoch_end` hooks ([#7339](https://github.com/PyTorchLightning/pytorch-lightning/pull/7339))
- Deprecated `Trainer.truncated_bptt_steps` in favor of `LightningModule.truncated_bptt_steps` ([#7323](https://github.com/PyTorchLightning/pytorch-lightning/pull/7323))
- Deprecated `outputs` in both `LightningModule.on_train_epoch_end` and `Callback.on_train_epoch_end` hooks ([#7339](https://github.com/PyTorchLightning/pytorch-lightning/pull/7339))
- Deprecated `LightningModule.grad_norm` in favor of `pytorch_lightning.utilities.grads.grad_norm` ([#7292](https://github.com/PyTorchLightning/pytorch-lightning/pull/7292))
- Deprecated the `save_function` property from the `ModelCheckpoint` callback ([#7201](https://github.com/PyTorchLightning/pytorch-lightning/pull/7201))
- Deprecated `LightningModule.write_predictions` and `LightningModule.write_predictions_dict` ([#7066](https://github.com/PyTorchLightning/pytorch-lightning/pull/7066))
- Deprecated `TrainerLoggingMixin` in favor of a separate utilities module for metric handling ([#7180](https://github.com/PyTorchLightning/pytorch-lightning/pull/7180))
- Deprecated `TrainerTrainingTricksMixin` in favor of a separate utilities module for NaN/Inf detection for gradients and parameters ([#6834](https://github.com/PyTorchLightning/pytorch-lightning/pull/6834))
- `period` has been deprecated in favor of `every_n_val_epochs` in the `ModelCheckpoint` callback ([#6146](https://github.com/PyTorchLightning/pytorch-lightning/pull/6146))
- Deprecated `trainer.running_sanity_check` in favor of `trainer.sanity_checking` ([#4945](https://github.com/PyTorchLightning/pytorch-lightning/pull/4945))
- Deprecated `Profiler(output_filename)` in favor of `dirpath` and `filename` ([#6621](https://github.com/PyTorchLightning/pytorch-lightning/pull/6621))
- Deprecated `PytorchProfiler(profiled_functions)` in favor of `record_functions` ([#6349](https://github.com/PyTorchLightning/pytorch-lightning/pull/6349))
- Deprecated `@auto_move_data` in favor of `trainer.predict` ([#6993](https://github.com/PyTorchLightning/pytorch-lightning/pull/6993))
- Deprecated `Callback.on_load_checkpoint(checkpoint)` in favor of `Callback.on_load_checkpoint(trainer, pl_module, checkpoint)` ([#7253](https://github.com/PyTorchLightning/pytorch-lightning/pull/7253))
- Deprecated metrics in favor of `torchmetrics` (
    [#6505](https://github.com/PyTorchLightning/pytorch-lightning/pull/6505),
    [#6530](https://github.com/PyTorchLightning/pytorch-lightning/pull/6530),
    [#6540](https://github.com/PyTorchLightning/pytorch-lightning/pull/6540),
    [#6547](https://github.com/PyTorchLightning/pytorch-lightning/pull/6547),
    [#6515](https://github.com/PyTorchLightning/pytorch-lightning/pull/6515),
    [#6572](https://github.com/PyTorchLightning/pytorch-lightning/pull/6572),
    [#6573](https://github.com/PyTorchLightning/pytorch-lightning/pull/6573),
    [#6584](https://github.com/PyTorchLightning/pytorch-lightning/pull/6584),
    [#6636](https://github.com/PyTorchLightning/pytorch-lightning/pull/6636),
    [#6637](https://github.com/PyTorchLightning/pytorch-lightning/pull/6637),
    [#6649](https://github.com/PyTorchLightning/pytorch-lightning/pull/6649),
    [#6659](https://github.com/PyTorchLightning/pytorch-lightning/pull/6659),
    [#7131](https://github.com/PyTorchLightning/pytorch-lightning/pull/7131),
)
- Deprecated the `LightningModule.datamodule` getter and setter methods; access them through `Trainer.datamodule` instead ([#7168](https://github.com/PyTorchLightning/pytorch-lightning/pull/7168))
- Deprecated the use of `Trainer(gpus="i")` (string) for selecting the i-th GPU; from v1.5 this will set the number of GPUs instead of the index ([#6388](https://github.com/PyTorchLightning/pytorch-lightning/pull/6388))

### Removed

- Removed the `exp_save_path` property from the `LightningModule` ([#7266](https://github.com/PyTorchLightning/pytorch-lightning/pull/7266))
- Removed training loop explicitly calling `EarlyStopping.on_validation_end` if no validation is run ([#7069](https://github.com/PyTorchLightning/pytorch-lightning/pull/7069))
- Removed `automatic_optimization` as a property from the training loop in favor of `LightningModule.automatic_optimization` ([#7130](https://github.com/PyTorchLightning/pytorch-lightning/pull/7130))
- Removed evaluation loop legacy returns for `*_epoch_end` hooks ([#6973](https://github.com/PyTorchLightning/pytorch-lightning/pull/6973))
- Removed support for passing a bool value to `profiler` argument of Trainer ([#6164](https://github.com/PyTorchLightning/pytorch-lightning/pull/6164))
- Removed no return warning from val/test step ([#6139](https://github.com/PyTorchLightning/pytorch-lightning/pull/6139))
- Removed passing a `ModelCheckpoint` instance to `Trainer(checkpoint_callback)` ([#6166](https://github.com/PyTorchLightning/pytorch-lightning/pull/6166))
- Removed deprecated Trainer argument `enable_pl_optimizer` and `automatic_optimization` ([#6163](https://github.com/PyTorchLightning/pytorch-lightning/pull/6163))
- Removed deprecated metrics ([#6161](https://github.com/PyTorchLightning/pytorch-lightning/pull/6161))
    * from `pytorch_lightning.metrics.functional.classification` removed `to_onehot`, `to_categorical`, `get_num_classes`, `roc`, `multiclass_roc`, `average_precision`, `precision_recall_curve`, `multiclass_precision_recall_curve`
    * from `pytorch_lightning.metrics.functional.reduction` removed `reduce`, `class_reduce`
- Removed deprecated `ModelCheckpoint` arguments `prefix`, `mode="auto"` ([#6162](https://github.com/PyTorchLightning/pytorch-lightning/pull/6162))
- Removed `mode='auto'` from `EarlyStopping` ([#6167](https://github.com/PyTorchLightning/pytorch-lightning/pull/6167))
- Removed `epoch` and `step` arguments from `ModelCheckpoint.format_checkpoint_name()`, these are now included in the `metrics` argument ([#7344](https://github.com/PyTorchLightning/pytorch-lightning/pull/7344))
- Removed legacy references for magic keys in the `Result` object ([#6016](https://github.com/PyTorchLightning/pytorch-lightning/pull/6016))
- Removed deprecated `LightningModule` `hparams` setter ([#6207](https://github.com/PyTorchLightning/pytorch-lightning/pull/6207))
- Removed legacy code to log or include metrics in the progress bar by returning them in a dict with the `"log"/"progress_bar"` magic keys. Use `self.log` instead ([#6734](https://github.com/PyTorchLightning/pytorch-lightning/pull/6734))
- Removed `trainer.fit()` return value of `1`. It has no return now ([#7237](https://github.com/PyTorchLightning/pytorch-lightning/pull/7237))
- Removed `logger_connector` legacy code ([#6733](https://github.com/PyTorchLightning/pytorch-lightning/pull/6733))
- Removed unused mixin attributes ([#6487](https://github.com/PyTorchLightning/pytorch-lightning/pull/6487))

### Fixed

- Fixed NaN errors in progress bars when training with iterable datasets with no length defined ([#7306](https://github.com/PyTorchLightning/pytorch-lightning/pull/7306))
- Fixed attaching train and validation dataloaders when `reload_dataloaders_every_epoch=True` and `num_sanity_val_steps=0` ([#7207](https://github.com/PyTorchLightning/pytorch-lightning/pull/7207))
- Added a barrier in the accelerator `teardown` to synchronize processes before execution finishes ([#6814](https://github.com/PyTorchLightning/pytorch-lightning/pull/6814))
- Fixed multi-node DDP sub-process launch by using `local_rank` instead of `global_rank` for main process assertion ([#7061](https://github.com/PyTorchLightning/pytorch-lightning/pull/7061))
- Fixed incorrect removal of `WORLD_SIZE` environment variable in DDP training when launching with torch distributed/torchelastic ([#6942](https://github.com/PyTorchLightning/pytorch-lightning/pull/6942))
- Made the `Plugin.reduce` method more consistent across all Plugins to reflect a mean-reduction by default ([#6011](https://github.com/PyTorchLightning/pytorch-lightning/pull/6011))
- Move lightning module to correct device type when using LightningDistributedWrapper ([#6070](https://github.com/PyTorchLightning/pytorch-lightning/pull/6070))
- Do not print top-k verbose log with `ModelCheckpoint(monitor=None)` ([#6109](https://github.com/PyTorchLightning/pytorch-lightning/pull/6109))
- Fixed `ModelCheckpoint(save_top_k=0, save_last=True)` not saving the `last` checkpoint ([#6136](https://github.com/PyTorchLightning/pytorch-lightning/pull/6136))
- Fixed `.teardown(stage='fit')` and `.on_fit_{start,end}()` getting called during `trainer.test` ([#6386](https://github.com/PyTorchLightning/pytorch-lightning/pull/6386))
- Fixed LightningModule `all_gather` on cpu tensors ([#6416](https://github.com/PyTorchLightning/pytorch-lightning/pull/6416))
- Fixed torch distributed not available in setup hook for DDP ([#6506](https://github.com/PyTorchLightning/pytorch-lightning/pull/6506))
- Fixed `trainer.tuner.{lr_find,scale_batch_size}` not setting the `Trainer` state properly ([#7258](https://github.com/PyTorchLightning/pytorch-lightning/pull/7258))
- Fixed bug where the learning rate schedulers did not follow the optimizer frequencies ([#4868](https://github.com/PyTorchLightning/pytorch-lightning/pull/4868))
- Fixed pickle error checker to now check for `pickle.PickleError` to catch all pickle errors ([#6917](https://github.com/PyTorchLightning/pytorch-lightning/pull/6917))
- Fixed a bug where the outputs object passed to `LightningModule.training_epoch_end` was different from the object passed to the `on_train_end_epoch` hook ([#6969](https://github.com/PyTorchLightning/pytorch-lightning/pull/6969))
- Fixed a bug where the outputs passed to `train_batch_end` would be lists even when using a single optimizer and no truncated backprop through time steps ([#6969](https://github.com/PyTorchLightning/pytorch-lightning/pull/6969))
- Fixed bug for trainer error handling which would cause hang for distributed training ([#6864](https://github.com/PyTorchLightning/pytorch-lightning/pull/6864))
- Fixed `self.device` not returning the correct device in replicas of data-parallel ([#6414](https://github.com/PyTorchLightning/pytorch-lightning/pull/6414))
- Fixed `lr_find` trying beyond `num_training` steps and suggesting a too high learning rate ([#7076](https://github.com/PyTorchLightning/pytorch-lightning/pull/7076))
- Fixed logger creating incorrect version folder in DDP with repeated `Trainer.fit` calls ([#7077](https://github.com/PyTorchLightning/pytorch-lightning/pull/7077))
- Fixed metric objects passed directly to `self.log` not being reset correctly ([#7055](https://github.com/PyTorchLightning/pytorch-lightning/pull/7055))
- Fixed `CombinedLoader` in distributed settings for validation / testing ([#7102](https://github.com/PyTorchLightning/pytorch-lightning/pull/7102))
- Fixed the save_dir in `WandbLogger` when the run was initiated externally ([#7106](https://github.com/PyTorchLightning/pytorch-lightning/pull/7106))
- Fixed `num_sanity_val_steps` affecting reproducibility of training data shuffling ([#7014](https://github.com/PyTorchLightning/pytorch-lightning/pull/7014))
- Fixed resetting device after `fitting/evaluating/predicting` ([#7188](https://github.com/PyTorchLightning/pytorch-lightning/pull/7188))
- Fixed bug where `trainer.tuner.scale_batch_size(max_trials=0)` would not return the correct batch size result ([#7262](https://github.com/PyTorchLightning/pytorch-lightning/pull/7262))
- Fixed metrics not being properly logged with `precision=16` and `manual_optimization` ([#7228](https://github.com/PyTorchLightning/pytorch-lightning/pull/7228))
- Fixed `BaseFinetuning` properly reloading `optimizer_states` when using `resume_from_checkpoint` ([#6891](https://github.com/PyTorchLightning/pytorch-lightning/pull/6891))
- Fixed `parameters_to_ignore` not properly set to DDPWrapper ([#7239](https://github.com/PyTorchLightning/pytorch-lightning/pull/7239))
- Fixed parsing of `fast_dev_run=True` with the built-in `ArgumentParser` ([#7240](https://github.com/PyTorchLightning/pytorch-lightning/pull/7240))
- Fixed handling an `IterableDataset` that fails to produce a batch at the beginning of an epoch ([#7294](https://github.com/PyTorchLightning/pytorch-lightning/pull/7294))
- Fixed `LightningModule.save_hyperparameters()` when attempting to save an empty container ([#7268](https://github.com/PyTorchLightning/pytorch-lightning/pull/7268))
- Fixed `apex` not properly instantiated when running with `ddp` ([#7274](https://github.com/PyTorchLightning/pytorch-lightning/pull/7274))
- Fixed optimizer `state` not moved to `GPU` ([#7277](https://github.com/PyTorchLightning/pytorch-lightning/pull/7277))
- Fixed custom init args for `WandbLogger` ([#6989](https://github.com/PyTorchLightning/pytorch-lightning/pull/6989))
- Fixed a bug where an error would be raised if the train dataloader sometimes produced None for a batch ([#7342](https://github.com/PyTorchLightning/pytorch-lightning/pull/7342))
- Fixed examples (
    [#6600](https://github.com/PyTorchLightning/pytorch-lightning/pull/6600),
    [#6638](https://github.com/PyTorchLightning/pytorch-lightning/pull/6638),
    [#7096](https://github.com/PyTorchLightning/pytorch-lightning/pull/7096),
    [#7246](https://github.com/PyTorchLightning/pytorch-lightning/pull/7246),
    [#6357](https://github.com/PyTorchLightning/pytorch-lightning/pull/6357),
    [#6476](https://github.com/PyTorchLightning/pytorch-lightning/pull/6476),
    [#6294](https://github.com/PyTorchLightning/pytorch-lightning/pull/6294),
    [#6373](https://github.com/PyTorchLightning/pytorch-lightning/pull/6373),
    [#6088](https://github.com/PyTorchLightning/pytorch-lightning/pull/6088),
    [#7398](https://github.com/PyTorchLightning/pytorch-lightning/pull/7398)
)
- Resolved schedule step bug for PyTorch Profiler ([#6674](https://github.com/PyTorchLightning/pytorch-lightning/pull/6674),
    [#6681](https://github.com/PyTorchLightning/pytorch-lightning/pull/6681))
- Updated logic for checking TPUs availability ([#6767](https://github.com/PyTorchLightning/pytorch-lightning/pull/6767))
- Resolve TPU miss rendezvous ([#6781](https://github.com/PyTorchLightning/pytorch-lightning/pull/6781))
- Fixed auto-scaling mode when calling tune method on trainer ([#7321](https://github.com/PyTorchLightning/pytorch-lightning/pull/7321))
- Fixed finetuning complex models correctly unfreezes ([#6880](https://github.com/PyTorchLightning/pytorch-lightning/pull/6880))
- Ensure we set the eval/train flag correctly on accelerator model ([#6877](https://github.com/PyTorchLightning/pytorch-lightning/pull/6877))
- Set better defaults for `rank_zero_only.rank` when training is launched with SLURM and torchelastic ([#6802](https://github.com/PyTorchLightning/pytorch-lightning/pull/6802))
- Fixed matching the number of outputs of backward with forward for AllGatherGrad ([#6625](https://github.com/PyTorchLightning/pytorch-lightning/pull/6625))
- Fixed the `gradient_clip_algorithm` has no effect ([#6928](https://github.com/PyTorchLightning/pytorch-lightning/pull/6928))
- Fixed CUDA OOM detection and handling ([#6934](https://github.com/PyTorchLightning/pytorch-lightning/pull/6934))
- Fixed `unfreeze_and_add_param_group` expects `modules` rather than `module` ([#6822](https://github.com/PyTorchLightning/pytorch-lightning/pull/6822))
- Fixed DPP + SyncBN when move on device ([#6838](https://github.com/PyTorchLightning/pytorch-lightning/pull/6838))
- Fixed missing arguments in `lr_find` call ([#6784](https://github.com/PyTorchLightning/pytorch-lightning/pull/6784))
- Fixed `set_default_tensor_type` to `torch.DoubleTensor` with precision=64 ([#7108](https://github.com/PyTorchLightning/pytorch-lightning/pull/7108))
- Fixed `NeptuneLogger.log_text(step=None)` ([#7194](https://github.com/PyTorchLightning/pytorch-lightning/pull/7194))
- Fixed importing torchtext batch ([#6365](https://github.com/PyTorchLightning/pytorch-lightning/pull/6365),
    [#6323](https://github.com/PyTorchLightning/pytorch-lightning/pull/6323),
    [#6211](https://github.com/PyTorchLightning/pytorch-lightning/pull/6211))


## [1.2.9] - 2021-04-20

### Fixed

- Fixed the order to call for world ranks & the `root_device` property in `TPUSpawnPlugin` ([#7074](https://github.com/PyTorchLightning/pytorch-lightning/pull/7074))
- Fixed multi-gpu join for Horovod ([#6954](https://github.com/PyTorchLightning/pytorch-lightning/pull/6954))
- Fixed parsing for pre-release package versions ([#6999](https://github.com/PyTorchLightning/pytorch-lightning/pull/6999))


## [1.2.8] - 2021-04-14

### Added

- Added TPUSpawn + IterableDataset error message ([#6875](https://github.com/PyTorchLightning/pytorch-lightning/pull/6875))

### Fixed

- Fixed process rank not being available right away after `Trainer` instantiation ([#6941](https://github.com/PyTorchLightning/pytorch-lightning/pull/6941))
- Fixed `sync_dist` for tpus ([#6950](https://github.com/PyTorchLightning/pytorch-lightning/pull/6950))
- Fixed `AttributeError` for `require_backward_grad_sync` when running manual optimization with sharded plugin ([#6915](https://github.com/PyTorchLightning/pytorch-lightning/pull/6915))
- Fixed `--gpus` default for parser returned by `Trainer.add_argparse_args` ([#6898](https://github.com/PyTorchLightning/pytorch-lightning/pull/6898))
- Fixed TPU Spawn all gather ([#6896](https://github.com/PyTorchLightning/pytorch-lightning/pull/6896))
- Fixed `EarlyStopping` logic when `min_epochs` or `min_steps` requirement is not met ([#6705](https://github.com/PyTorchLightning/pytorch-lightning/pull/6705))
- Fixed csv extension check ([#6436](https://github.com/PyTorchLightning/pytorch-lightning/pull/6436))
- Fixed checkpoint issue when using Horovod distributed backend ([#6958](https://github.com/PyTorchLightning/pytorch-lightning/pull/6958))
- Fixed tensorboard exception raising ([#6901](https://github.com/PyTorchLightning/pytorch-lightning/pull/6901))
- Fixed setting the eval/train flag correctly on accelerator model ([#6983](https://github.com/PyTorchLightning/pytorch-lightning/pull/6983))
- Fixed DDP_SPAWN compatibility with bug_report_model.py ([#6892](https://github.com/PyTorchLightning/pytorch-lightning/pull/6892))
- Fixed bug where `BaseFinetuning.flatten_modules()` was duplicating leaf node parameters ([#6879](https://github.com/PyTorchLightning/pytorch-lightning/pull/6879))
- Set better defaults for `rank_zero_only.rank` when training is launched with SLURM and torchelastic:
    * Support SLURM and torchelastic global rank environment variables ([#5715](https://github.com/PyTorchLightning/pytorch-lightning/pull/5715))
    * Remove hardcoding of local rank in accelerator connector ([#6878](https://github.com/PyTorchLightning/pytorch-lightning/pull/6878))


## [1.2.7] - 2021-04-06

### Fixed

- Fixed resolve a bug with omegaconf and xm.save ([#6741](https://github.com/PyTorchLightning/pytorch-lightning/pull/6741))
- Fixed an issue with IterableDataset when __len__ is not defined ([#6828](https://github.com/PyTorchLightning/pytorch-lightning/pull/6828))
- Sanitize None params during pruning ([#6836](https://github.com/PyTorchLightning/pytorch-lightning/pull/6836))
- Enforce an epoch scheduler interval when using SWA ([#6588](https://github.com/PyTorchLightning/pytorch-lightning/pull/6588))
- Fixed TPU Colab hang issue, post training ([#6816](https://github.com/PyTorchLightning/pytorch-lightning/pull/6816))
- Fixed a bug where `TensorBoardLogger` would give a warning and not log correctly to a symbolic link `save_dir` ([#6730](https://github.com/PyTorchLightning/pytorch-lightning/pull/6730))
- Fixed bug where `predict` could not be used when `progress_bar_refresh_rate=0` ([#6884](https://github.com/PyTorchLightning/pytorch-lightning/pull/6884))


## [1.2.6] - 2021-03-30

### Changed

- Changed the behavior of `on_epoch_start` to run at the beginning of validation & test epoch ([#6498](https://github.com/PyTorchLightning/pytorch-lightning/pull/6498))

### Removed

- Removed legacy code to include `step` dictionary returns in `callback_metrics`. Use `self.log_dict` instead. ([#6682](https://github.com/PyTorchLightning/pytorch-lightning/pull/6682))

### Fixed

- Fixed `DummyLogger.log_hyperparams` raising a `TypeError` when running with `fast_dev_run=True` ([#6398](https://github.com/PyTorchLightning/pytorch-lightning/pull/6398))
- Fixed error on TPUs when there was no `ModelCheckpoint` ([#6654](https://github.com/PyTorchLightning/pytorch-lightning/pull/6654))
- Fixed `trainer.test` freeze on TPUs ([#6654](https://github.com/PyTorchLightning/pytorch-lightning/pull/6654))
- Fixed a bug where gradients were disabled after calling `Trainer.predict` ([#6657](https://github.com/PyTorchLightning/pytorch-lightning/pull/6657))
- Fixed bug where no TPUs were detected in a TPU pod env ([#6719](https://github.com/PyTorchLightning/pytorch-lightning/pull/6719))


## [1.2.5] - 2021-03-23

### Changed

- Update Gradient Clipping for the TPU Accelerator ([#6576](https://github.com/PyTorchLightning/pytorch-lightning/pull/6576))
- Refactored setup for typing friendly ([#6590](https://github.com/PyTorchLightning/pytorch-lightning/pull/6590))

### Fixed

- Fixed a bug where `all_gather` would not work correctly with `tpu_cores=8` ([#6587](https://github.com/PyTorchLightning/pytorch-lightning/pull/6587))
- Fixed comparing required versions ([#6434](https://github.com/PyTorchLightning/pytorch-lightning/pull/6434))
- Fixed duplicate logs appearing in console when using the python logging module ([#6275](https://github.com/PyTorchLightning/pytorch-lightning/pull/6275))
- Added Autocast in validation, test and predict modes for Native AMP ([#6565](https://github.com/PyTorchLightning/pytorch-lightning/pull/6565))


## [1.2.4] - 2021-03-16

### Changed

- Changed the default of `find_unused_parameters` back to `True` in DDP and DDP Spawn ([#6438](https://github.com/PyTorchLightning/pytorch-lightning/pull/6438))

### Fixed

- Expose DeepSpeed loss parameters to allow users to fix loss instability ([#6115](https://github.com/PyTorchLightning/pytorch-lightning/pull/6115))
- Fixed DP reduction with collection ([#6324](https://github.com/PyTorchLightning/pytorch-lightning/pull/6324))
- Fixed an issue where the tuner would not tune the learning rate if also tuning the batch size ([#4688](https://github.com/PyTorchLightning/pytorch-lightning/pull/4688))
- Fixed broadcast to use PyTorch `broadcast_object_list` and add `reduce_decision` ([#6410](https://github.com/PyTorchLightning/pytorch-lightning/pull/6410))
- Fixed logger creating directory structure too early in DDP ([#6380](https://github.com/PyTorchLightning/pytorch-lightning/pull/6380))
- Fixed DeepSpeed additional memory use on rank 0 when default device not set early enough ([#6460](https://github.com/PyTorchLightning/pytorch-lightning/pull/6460))
- Fixed an issue with `Tuner.scale_batch_size` not finding the batch size attribute in the datamodule ([#5968](https://github.com/PyTorchLightning/pytorch-lightning/pull/5968))
- Fixed an exception in the layer summary when the model contains torch.jit scripted submodules ([#6511](https://github.com/PyTorchLightning/pytorch-lightning/pull/6511))
- Fixed when Train loop config was run during `Trainer.predict` ([#6541](https://github.com/PyTorchLightning/pytorch-lightning/pull/6541))


## [1.2.3] - 2021-03-09

### Fixed

- Fixed `ModelPruning(make_pruning_permanent=True)` pruning buffers getting removed when saved during training ([#6073](https://github.com/PyTorchLightning/pytorch-lightning/pull/6073))
- Fixed when `_stable_1d_sort` to work when `n >= N` ([#6177](https://github.com/PyTorchLightning/pytorch-lightning/pull/6177))
- Fixed `AttributeError` when `logger=None` on TPU ([#6221](https://github.com/PyTorchLightning/pytorch-lightning/pull/6221))
- Fixed PyTorch Profiler with `emit_nvtx` ([#6260](https://github.com/PyTorchLightning/pytorch-lightning/pull/6260))
- Fixed `trainer.test` from `best_path` hangs after calling `trainer.fit`  ([#6272](https://github.com/PyTorchLightning/pytorch-lightning/pull/6272))
- Fixed `SingleTPU` calling `all_gather` ([#6296](https://github.com/PyTorchLightning/pytorch-lightning/pull/6296))
- Ensure we check DeepSpeed/Sharded in multi-node DDP ([#6297](https://github.com/PyTorchLightning/pytorch-lightning/pull/6297)
- Check `LightningOptimizer` doesn't delete optimizer hooks ([#6305](https://github.com/PyTorchLightning/pytorch-lightning/pull/6305)
- Resolve memory leak for evaluation ([#6326](https://github.com/PyTorchLightning/pytorch-lightning/pull/6326)
- Ensure that clip gradients is only called if the value is greater than 0 ([#6330](https://github.com/PyTorchLightning/pytorch-lightning/pull/6330)
- Fixed `Trainer` not resetting `lightning_optimizers` when calling `Trainer.fit()` multiple times ([#6372](https://github.com/PyTorchLightning/pytorch-lightning/pull/6372))


## [1.2.2] - 2021-03-02

### Added

- Added `checkpoint` parameter to callback's `on_save_checkpoint` hook ([#6072](https://github.com/PyTorchLightning/pytorch-lightning/pull/6072))

### Changed

- Changed the order of `backward`, `step`, `zero_grad` to `zero_grad`, `backward`, `step` ([#6147](https://github.com/PyTorchLightning/pytorch-lightning/pull/6147))
- Changed default for DeepSpeed CPU Offload to False, due to prohibitively slow speeds at smaller scale ([#6262](https://github.com/PyTorchLightning/pytorch-lightning/pull/6262))

### Fixed

- Fixed epoch level schedulers not being called when `val_check_interval < 1.0` ([#6075](https://github.com/PyTorchLightning/pytorch-lightning/pull/6075))
- Fixed multiple early stopping callbacks ([#6197](https://github.com/PyTorchLightning/pytorch-lightning/pull/6197))
- Fixed incorrect usage of `detach()`, `cpu()`, `to()` ([#6216](https://github.com/PyTorchLightning/pytorch-lightning/pull/6216))
- Fixed LBFGS optimizer support which didn't converge in automatic optimization ([#6147](https://github.com/PyTorchLightning/pytorch-lightning/pull/6147))
- Prevent `WandbLogger` from dropping values ([#5931](https://github.com/PyTorchLightning/pytorch-lightning/pull/5931))
- Fixed error thrown when using valid distributed mode in multi node ([#6297](https://github.com/PyTorchLightning/pytorch-lightning/pull/6297)


## [1.2.1] - 2021-02-23

### Fixed

- Fixed incorrect yield logic for the amp autocast context manager ([#6080](https://github.com/PyTorchLightning/pytorch-lightning/pull/6080))
- Fixed priority of plugin/accelerator when setting distributed mode ([#6089](https://github.com/PyTorchLightning/pytorch-lightning/pull/6089))
- Fixed error message for AMP + CPU incompatibility ([#6107](https://github.com/PyTorchLightning/pytorch-lightning/pull/6107))
- Disabled batch transfer in DP mode ([#6093](https://github.com/PyTorchLightning/pytorch-lightning/pull/6093))


## [1.2.0] - 2021-02-18

### Added

- Added `DataType`, `AverageMethod` and `MDMCAverageMethod` enum in metrics ([#5657](https://github.com/PyTorchLightning/pytorch-lightning/pull/5689))
- Added support for summarized model total params size in megabytes ([#5590](https://github.com/PyTorchLightning/pytorch-lightning/pull/5590))
- Added support for multiple train loaders ([#1959](https://github.com/PyTorchLightning/pytorch-lightning/pull/1959))
- Added `Accuracy` metric now generalizes to Top-k accuracy for (multi-dimensional) multi-class inputs using the `top_k` parameter ([#4838](https://github.com/PyTorchLightning/pytorch-lightning/pull/4838))
- Added `Accuracy` metric now enables the computation of subset accuracy for multi-label or multi-dimensional multi-class inputs with the `subset_accuracy` parameter ([#4838](https://github.com/PyTorchLightning/pytorch-lightning/pull/4838))
- Added `HammingDistance` metric to compute the hamming distance (loss) ([#4838](https://github.com/PyTorchLightning/pytorch-lightning/pull/4838))
- Added `max_fpr` parameter to `auroc` metric for computing partial auroc metric ([#3790](https://github.com/PyTorchLightning/pytorch-lightning/pull/3790))
- Added `StatScores` metric to compute the number of true positives, false positives, true negatives and false negatives ([#4839](https://github.com/PyTorchLightning/pytorch-lightning/pull/4839))
- Added `R2Score` metric ([#5241](https://github.com/PyTorchLightning/pytorch-lightning/pull/5241))
- Added `LambdaCallback` ([#5347](https://github.com/PyTorchLightning/pytorch-lightning/pull/5347))
- Added `BackboneLambdaFinetuningCallback` ([#5377](https://github.com/PyTorchLightning/pytorch-lightning/pull/5377))
- Accelerator `all_gather` supports collection ([#5221](https://github.com/PyTorchLightning/pytorch-lightning/pull/5221))
- Added `image_gradients` functional metric to compute the image gradients of a given input image. ([#5056](https://github.com/PyTorchLightning/pytorch-lightning/pull/5056))
- Added `MetricCollection` ([#4318](https://github.com/PyTorchLightning/pytorch-lightning/pull/4318))
- Added `.clone()` method to metrics ([#4318](https://github.com/PyTorchLightning/pytorch-lightning/pull/4318))
- Added `IoU` class interface ([#4704](https://github.com/PyTorchLightning/pytorch-lightning/pull/4704))
- Support to tie weights after moving model to TPU via `on_post_move_to_device` hook
- Added missing val/test hooks in `LightningModule` ([#5467](https://github.com/PyTorchLightning/pytorch-lightning/pull/5467))
- The `Recall` and `Precision` metrics (and their functional counterparts `recall` and `precision`) can now be generalized to Recall@K and Precision@K with the use of `top_k` parameter ([#4842](https://github.com/PyTorchLightning/pytorch-lightning/pull/4842))
- Added `ModelPruning` Callback ([#5618](https://github.com/PyTorchLightning/pytorch-lightning/pull/5618),
    [#5825](https://github.com/PyTorchLightning/pytorch-lightning/pull/5825),
    [#6045](https://github.com/PyTorchLightning/pytorch-lightning/pull/6045))
- Added `PyTorchProfiler` ([#5560](https://github.com/PyTorchLightning/pytorch-lightning/pull/5560))
- Added compositional metrics ([#5464](https://github.com/PyTorchLightning/pytorch-lightning/pull/5464))
- Added Trainer method `predict(...)` for high performence predictions ([#5579](https://github.com/PyTorchLightning/pytorch-lightning/pull/5579))
- Added `on_before_batch_transfer` and `on_after_batch_transfer` data hooks ([#3671](https://github.com/PyTorchLightning/pytorch-lightning/pull/3671))
- Added AUC/AUROC class interface ([#5479](https://github.com/PyTorchLightning/pytorch-lightning/pull/5479))
- Added `PredictLoop` object ([#5752](https://github.com/PyTorchLightning/pytorch-lightning/pull/5752))
- Added `QuantizationAwareTraining` callback ([#5706](https://github.com/PyTorchLightning/pytorch-lightning/pull/5706),
    [#6040](https://github.com/PyTorchLightning/pytorch-lightning/pull/6040))
- Added `LightningModule.configure_callbacks` to enable the definition of model-specific callbacks ([#5621](https://github.com/PyTorchLightning/pytorch-lightning/pull/5621))
- Added `dim` to `PSNR` metric for mean-squared-error reduction ([#5957](https://github.com/PyTorchLightning/pytorch-lightning/pull/5957))
- Added promxial policy optimization template to pl_examples ([#5394](https://github.com/PyTorchLightning/pytorch-lightning/pull/5394))
- Added `log_graph` to `CometLogger` ([#5295](https://github.com/PyTorchLightning/pytorch-lightning/pull/5295))
- Added possibility for nested loaders ([#5404](https://github.com/PyTorchLightning/pytorch-lightning/pull/5404))
- Added `sync_step` to Wandb logger ([#5351](https://github.com/PyTorchLightning/pytorch-lightning/pull/5351))
- Added `StochasticWeightAveraging` callback ([#5640](https://github.com/PyTorchLightning/pytorch-lightning/pull/5640))
- Added `LightningDataModule.from_datasets(...)` ([#5133](https://github.com/PyTorchLightning/pytorch-lightning/pull/5133))
- Added `PL_TORCH_DISTRIBUTED_BACKEND` env variable to select backend ([#5981](https://github.com/PyTorchLightning/pytorch-lightning/pull/5981))
- Added `Trainer` flag to activate Stochastic Weight Averaging (SWA) `Trainer(stochastic_weight_avg=True)` ([#6038](https://github.com/PyTorchLightning/pytorch-lightning/pull/6038))
- Added DeepSpeed integration ([#5954](https://github.com/PyTorchLightning/pytorch-lightning/pull/5954),
    [#6042](https://github.com/PyTorchLightning/pytorch-lightning/pull/6042))

### Changed

- Changed `stat_scores` metric now calculates stat scores over all classes and gains new parameters, in line with the new `StatScores` metric ([#4839](https://github.com/PyTorchLightning/pytorch-lightning/pull/4839))
- Changed `computer_vision_fine_tunning` example to use `BackboneLambdaFinetuningCallback` ([#5377](https://github.com/PyTorchLightning/pytorch-lightning/pull/5377))
- Changed `automatic casting` for LoggerConnector `metrics` ([#5218](https://github.com/PyTorchLightning/pytorch-lightning/pull/5218))
- Changed `iou` [func] to allow float input ([#4704](https://github.com/PyTorchLightning/pytorch-lightning/pull/4704))
- Metric `compute()` method will no longer automatically call `reset()` ([#5409](https://github.com/PyTorchLightning/pytorch-lightning/pull/5409))
- Set PyTorch 1.4 as min requirements, also for testing and examples `torchvision>=0.5` and `torchtext>=0.5` ([#5418](https://github.com/PyTorchLightning/pytorch-lightning/pull/5418))
- Changed `callbacks` argument in `Trainer` to allow `Callback` input ([#5446](https://github.com/PyTorchLightning/pytorch-lightning/pull/5446))
- Changed the default of `find_unused_parameters` to `False` in DDP ([#5185](https://github.com/PyTorchLightning/pytorch-lightning/pull/5185))
- Changed `ModelCheckpoint` version suffixes to start at 1 ([#5008](https://github.com/PyTorchLightning/pytorch-lightning/pull/5008))
- Progress bar metrics tensors are now converted to float ([#5692](https://github.com/PyTorchLightning/pytorch-lightning/pull/5692))
- Changed the default value for the `progress_bar_refresh_rate` Trainer argument in Google COLAB notebooks to 20 ([#5516](https://github.com/PyTorchLightning/pytorch-lightning/pull/5516))
- Extended support for purely iteration-based training ([#5726](https://github.com/PyTorchLightning/pytorch-lightning/pull/5726))
- Made `LightningModule.global_rank`, `LightningModule.local_rank` and `LightningModule.logger` read-only properties ([#5730](https://github.com/PyTorchLightning/pytorch-lightning/pull/5730))
- Forced `ModelCheckpoint` callbacks to run after all others to guarantee all states are saved to the checkpoint ([#5731](https://github.com/PyTorchLightning/pytorch-lightning/pull/5731))
- Refactored Accelerators and Plugins:
    * Added base classes for plugins ([#5715](https://github.com/PyTorchLightning/pytorch-lightning/pull/5715))
    * Added parallel plugins for DP, DDP, DDPSpawn, DDP2 and Horovod ([#5714](https://github.com/PyTorchLightning/pytorch-lightning/pull/5714))
    * Precision Plugins ([#5718](https://github.com/PyTorchLightning/pytorch-lightning/pull/5718))
    * Added new Accelerators for CPU, GPU and TPU ([#5719](https://github.com/PyTorchLightning/pytorch-lightning/pull/5719))
    * Added RPC and Sharded plugins ([#5732](https://github.com/PyTorchLightning/pytorch-lightning/pull/5732))
    * Added missing `LightningModule`-wrapper logic to new plugins and accelerator ([#5734](https://github.com/PyTorchLightning/pytorch-lightning/pull/5734))
    * Moved device-specific teardown logic from training loop to accelerator ([#5973](https://github.com/PyTorchLightning/pytorch-lightning/pull/5973))
    * Moved accelerator_connector.py to the connectors subfolder ([#6033](https://github.com/PyTorchLightning/pytorch-lightning/pull/6033))
    * Trainer only references accelerator ([#6039](https://github.com/PyTorchLightning/pytorch-lightning/pull/6039))
    * Made parallel devices optional across all plugins ([#6051](https://github.com/PyTorchLightning/pytorch-lightning/pull/6051))
    * Cleaning ([#5948](https://github.com/PyTorchLightning/pytorch-lightning/pull/5948),
        [#5949](https://github.com/PyTorchLightning/pytorch-lightning/pull/5949),
        [#5950](https://github.com/PyTorchLightning/pytorch-lightning/pull/5950))
- Enabled `self.log` in callbacks ([#5094](https://github.com/PyTorchLightning/pytorch-lightning/pull/5094))
- Renamed xxx_AVAILABLE as protected ([#5082](https://github.com/PyTorchLightning/pytorch-lightning/pull/5082))
- Unified module names in Utils ([#5199](https://github.com/PyTorchLightning/pytorch-lightning/pull/5199))
- Separated utils: imports & enums ([#5256](https://github.com/PyTorchLightning/pytorch-lightning/pull/5256)
    [#5874](https://github.com/PyTorchLightning/pytorch-lightning/pull/5874))
- Refactor: clean trainer device & distributed getters ([#5300](https://github.com/PyTorchLightning/pytorch-lightning/pull/5300))
- Simplified training phase as LightningEnum ([#5419](https://github.com/PyTorchLightning/pytorch-lightning/pull/5419))
- Updated metrics to use LightningEnum ([#5689](https://github.com/PyTorchLightning/pytorch-lightning/pull/5689))
- Changed the seq of `on_train_batch_end`, `on_batch_end` & `on_train_epoch_end`, `on_epoch_end hooks` ([#5688](https://github.com/PyTorchLightning/pytorch-lightning/pull/5688))
- Refactored `setup_training` and remove `test_mode` ([#5388](https://github.com/PyTorchLightning/pytorch-lightning/pull/5388))
- Disabled training with zero `num_training_batches` when insufficient `limit_train_batches` ([#5703](https://github.com/PyTorchLightning/pytorch-lightning/pull/5703))
- Refactored `EpochResultStore` ([#5522](https://github.com/PyTorchLightning/pytorch-lightning/pull/5522))
- Update `lr_finder` to check for attribute if not running `fast_dev_run` ([#5990](https://github.com/PyTorchLightning/pytorch-lightning/pull/5990))
- LightningOptimizer manual optimizer is more flexible and expose `toggle_model` ([#5771](https://github.com/PyTorchLightning/pytorch-lightning/pull/5771))
- `MlflowLogger` limit parameter value length to 250 char ([#5893](https://github.com/PyTorchLightning/pytorch-lightning/pull/5893))
- Re-introduced fix for Hydra directory sync with multiple process ([#5993](https://github.com/PyTorchLightning/pytorch-lightning/pull/5993))

### Deprecated

- Function `stat_scores_multiple_classes` is deprecated in favor of `stat_scores` ([#4839](https://github.com/PyTorchLightning/pytorch-lightning/pull/4839))
- Moved accelerators and plugins to its `legacy` pkg ([#5645](https://github.com/PyTorchLightning/pytorch-lightning/pull/5645))
- Deprecated `LightningDistributedDataParallel` in favor of new wrapper module `LightningDistributedModule` ([#5185](https://github.com/PyTorchLightning/pytorch-lightning/pull/5185))
- Deprecated `LightningDataParallel` in favor of new wrapper module `LightningParallelModule` ([#5670](https://github.com/PyTorchLightning/pytorch-lightning/pull/5670))
- Renamed utils modules ([#5199](https://github.com/PyTorchLightning/pytorch-lightning/pull/5199))
    * `argparse_utils` >> `argparse`
    * `model_utils` >> `model_helpers`
    * `warning_utils` >> `warnings`
    * `xla_device_utils` >> `xla_device`
- Deprecated using `'val_loss'` to set the `ModelCheckpoint` monitor ([#6012](https://github.com/PyTorchLightning/pytorch-lightning/pull/6012))
- Deprecated `.get_model()` with explicit `.lightning_module` property ([#6035](https://github.com/PyTorchLightning/pytorch-lightning/pull/6035))
- Deprecated Trainer attribute `accelerator_backend` in favor of `accelerator` ([#6034](https://github.com/PyTorchLightning/pytorch-lightning/pull/6034))

### Removed

- Removed deprecated checkpoint argument `filepath` ([#5321](https://github.com/PyTorchLightning/pytorch-lightning/pull/5321))
- Removed deprecated `Fbeta`, `f1_score` and `fbeta_score` metrics ([#5322](https://github.com/PyTorchLightning/pytorch-lightning/pull/5322))
- Removed deprecated `TrainResult` ([#5323](https://github.com/PyTorchLightning/pytorch-lightning/pull/5323))
- Removed deprecated `EvalResult` ([#5633](https://github.com/PyTorchLightning/pytorch-lightning/pull/5633))
- Removed `LoggerStages` ([#5673](https://github.com/PyTorchLightning/pytorch-lightning/pull/5673))

### Fixed

- Fixed distributed setting and `ddp_cpu` only with `num_processes>1` ([#5297](https://github.com/PyTorchLightning/pytorch-lightning/pull/5297))
- Fixed `num_workers` for Windows example ([#5375](https://github.com/PyTorchLightning/pytorch-lightning/pull/5375))
- Fixed loading yaml ([#5619](https://github.com/PyTorchLightning/pytorch-lightning/pull/5619))
- Fixed support custom DataLoader with DDP if they can be re-instantiated ([#5745](https://github.com/PyTorchLightning/pytorch-lightning/pull/5745))
- Fixed repeated `.fit()` calls ignore max_steps iteration bound ([#5936](https://github.com/PyTorchLightning/pytorch-lightning/pull/5936))
- Fixed throwing `MisconfigurationError` on unknown mode ([#5255](https://github.com/PyTorchLightning/pytorch-lightning/pull/5255))
- Resolve bug with Finetuning ([#5744](https://github.com/PyTorchLightning/pytorch-lightning/pull/5744))
- Fixed `ModelCheckpoint` race condition in file existence check ([#5155](https://github.com/PyTorchLightning/pytorch-lightning/pull/5155))
- Fixed some compatibility with PyTorch 1.8 ([#5864](https://github.com/PyTorchLightning/pytorch-lightning/pull/5864))
- Fixed forward cache ([#5895](https://github.com/PyTorchLightning/pytorch-lightning/pull/5895))
- Fixed recursive detach of tensors to CPU ([#6007](https://github.com/PyTorchLightning/pytorch-lightning/pull/6007))
- Fixed passing wrong strings for scheduler interval doesn't throw an error ([#5923](https://github.com/PyTorchLightning/pytorch-lightning/pull/5923))
- Fixed wrong `requires_grad` state after `return None` with multiple optimizers ([#5738](https://github.com/PyTorchLightning/pytorch-lightning/pull/5638))
- Fixed add `on_epoch_end` hook at the end of `validation`, `test` epoch ([#5986](https://github.com/PyTorchLightning/pytorch-lightning/pull/5986))
- Fixed missing `process_dataloader` call for `TPUSpawn` when in distributed mode ([#6015](https://github.com/PyTorchLightning/pytorch-lightning/pull/6015))
- Fixed progress bar flickering by appending 0 to floats/strings ([#6009](https://github.com/PyTorchLightning/pytorch-lightning/pull/6009))
- Fixed synchronization issues with TPU training ([#6027](https://github.com/PyTorchLightning/pytorch-lightning/pull/6027))
- Fixed `hparams.yaml` saved twice when using `TensorBoardLogger` ([#5953](https://github.com/PyTorchLightning/pytorch-lightning/pull/5953))
- Fixed basic examples ([#5912](https://github.com/PyTorchLightning/pytorch-lightning/pull/5912),
    [#5985](https://github.com/PyTorchLightning/pytorch-lightning/pull/5985))
- Fixed `fairscale` compatible with PT 1.8 ([#5996](https://github.com/PyTorchLightning/pytorch-lightning/pull/5996))
- Ensured `process_dataloader` is called when `tpu_cores > 1` to use Parallel DataLoader ([#6015](https://github.com/PyTorchLightning/pytorch-lightning/pull/6015))
- Attempted SLURM auto resume call when non-shell call fails ([#6002](https://github.com/PyTorchLightning/pytorch-lightning/pull/6002))
- Fixed wrapping optimizers upon assignment ([#6006](https://github.com/PyTorchLightning/pytorch-lightning/pull/6006))
- Fixed allowing hashing of metrics with lists in their state ([#5939](https://github.com/PyTorchLightning/pytorch-lightning/pull/5939))


## [1.1.8] - 2021-02-08

### Fixed

- Separate epoch validation from step validation ([#5208](https://github.com/PyTorchLightning/pytorch-lightning/pull/5208))
- Fixed `toggle_optimizers` not handling all optimizer parameters ([#5775](https://github.com/PyTorchLightning/pytorch-lightning/pull/5775))


## [1.1.7] - 2021-02-03

### Fixed

- Fixed `TensorBoardLogger` not closing `SummaryWriter` on `finalize` ([#5696](https://github.com/PyTorchLightning/pytorch-lightning/pull/5696))
- Fixed filtering of pytorch  "unsqueeze" warning when using DP ([#5622](https://github.com/PyTorchLightning/pytorch-lightning/pull/5622))
- Fixed `num_classes` argument in F1 metric ([#5663](https://github.com/PyTorchLightning/pytorch-lightning/pull/5663))
- Fixed `log_dir` property ([#5537](https://github.com/PyTorchLightning/pytorch-lightning/pull/5537))
- Fixed a race condition in `ModelCheckpoint` when checking if a checkpoint file exists ([#5144](https://github.com/PyTorchLightning/pytorch-lightning/pull/5144))
- Remove unnecessary intermediate layers in Dockerfiles ([#5697](https://github.com/PyTorchLightning/pytorch-lightning/pull/5697))
- Fixed auto learning rate ordering ([#5638](https://github.com/PyTorchLightning/pytorch-lightning/pull/5638))


## [1.1.6] - 2021-01-26

### Changed

- Increased TPU check timeout from 20s to 100s ([#5598](https://github.com/PyTorchLightning/pytorch-lightning/pull/5598))
- Ignored `step` param in Neptune logger's log_metric method ([#5510](https://github.com/PyTorchLightning/pytorch-lightning/pull/5510))
- Pass batch outputs to `on_train_batch_end` instead of `epoch_end` outputs ([#4369](https://github.com/PyTorchLightning/pytorch-lightning/pull/4369))

### Fixed

- Fixed `toggle_optimizer` to reset `requires_grad` state  ([#5574](https://github.com/PyTorchLightning/pytorch-lightning/pull/5574))
- Fixed FileNotFoundError for best checkpoint when using DDP with Hydra ([#5629](https://github.com/PyTorchLightning/pytorch-lightning/pull/5629))
- Fixed an error when logging a progress bar metric with a reserved name ([#5620](https://github.com/PyTorchLightning/pytorch-lightning/pull/5620))
- Fixed `Metric`'s `state_dict` not included when child modules ([#5614](https://github.com/PyTorchLightning/pytorch-lightning/pull/5614))
- Fixed Neptune logger creating multiple experiments when GPUs > 1 ([#3256](https://github.com/PyTorchLightning/pytorch-lightning/pull/3256))
- Fixed duplicate logs appearing in console when using the python logging module ([#5509](https://github.com/PyTorchLightning/pytorch-lightning/pull/5509))
- Fixed tensor printing in `trainer.test()` ([#5138](https://github.com/PyTorchLightning/pytorch-lightning/pull/5138))
- Fixed not using dataloader when `hparams` present ([#4559](https://github.com/PyTorchLightning/pytorch-lightning/pull/4559))


## [1.1.5] - 2021-01-19

### Fixed

- Fixed a visual bug in the progress bar display initialization ([#4579](https://github.com/PyTorchLightning/pytorch-lightning/pull/4579))
- Fixed logging `on_train_batch_end` in a callback with multiple optimizers ([#5521](https://github.com/PyTorchLightning/pytorch-lightning/pull/5521))
- Fixed `reinit_scheduler_properties` with correct optimizer ([#5519](https://github.com/PyTorchLightning/pytorch-lightning/pull/5519))
- Fixed `val_check_interval` with `fast_dev_run` ([#5540](https://github.com/PyTorchLightning/pytorch-lightning/pull/5540))


## [1.1.4] - 2021-01-12

### Added

- Add automatic optimization property setter to lightning module ([#5169](https://github.com/PyTorchLightning/pytorch-lightning/pull/5169))

### Changed

- Changed deprecated `enable_pl_optimizer=True` ([#5244](https://github.com/PyTorchLightning/pytorch-lightning/pull/5244))

### Fixed

- Fixed `transfer_batch_to_device` for DDP with `len(devices_ids) == 1` ([#5195](https://github.com/PyTorchLightning/pytorch-lightning/pull/5195))
- Logging only on `not should_accumulate()` during training ([#5417](https://github.com/PyTorchLightning/pytorch-lightning/pull/5417))
- Resolve interpolation bug with Hydra ([#5406](https://github.com/PyTorchLightning/pytorch-lightning/pull/5406))
- Check environ before selecting a seed to prevent warning message ([#4743](https://github.com/PyTorchLightning/pytorch-lightning/pull/4743))
- Fixed signature mismatch in `model_to_device` of `DDPCPUHPCAccelerator` ([#5505](https://github.com/PyTorchLightning/pytorch-lightning/pull/5505))

## [1.1.3] - 2021-01-05

### Added

- Added a check for optimizer attached to `lr_scheduler` ([#5338](https://github.com/PyTorchLightning/pytorch-lightning/pull/5338))
- Added support for passing non-existing filepaths to `resume_from_checkpoint` ([#4402](https://github.com/PyTorchLightning/pytorch-lightning/pull/4402))

### Changed

- Skip restore from `resume_from_checkpoint` while `testing` ([#5161](https://github.com/PyTorchLightning/pytorch-lightning/pull/5161))
- Allowed `log_momentum` for adaptive optimizers in `LearningRateMonitor` ([#5333](https://github.com/PyTorchLightning/pytorch-lightning/pull/5333))
- Disabled checkpointing, earlystopping and logging with `fast_dev_run` ([#5277](https://github.com/PyTorchLightning/pytorch-lightning/pull/5277))
- Distributed group defaults to `WORLD` if `None` ([#5125](https://github.com/PyTorchLightning/pytorch-lightning/pull/5125))

### Fixed

- Fixed `trainer.test` returning non-test metrics ([#5214](https://github.com/PyTorchLightning/pytorch-lightning/pull/5214))
- Fixed metric state reset ([#5273](https://github.com/PyTorchLightning/pytorch-lightning/pull/5273))
- Fixed `--num-nodes` on `DDPSequentialPlugin` ([#5327](https://github.com/PyTorchLightning/pytorch-lightning/pull/5327))
- Fixed invalid value for `weights_summary` ([#5296](https://github.com/PyTorchLightning/pytorch-lightning/pull/5296))
- Fixed `Trainer.test` not using the latest `best_model_path` ([#5161](https://github.com/PyTorchLightning/pytorch-lightning/pull/5161))
- Fixed existence check for hparams not using underlying filesystem ([#5250](https://github.com/PyTorchLightning/pytorch-lightning/pull/5250))
- Fixed `LightningOptimizer` AMP bug ([#5191](https://github.com/PyTorchLightning/pytorch-lightning/pull/5191))
- Fixed casted key to string in `_flatten_dict` ([#5354](https://github.com/PyTorchLightning/pytorch-lightning/pull/5354))


## [1.1.2] - 2020-12-23

### Added

- Support number for logging with `sync_dist=True` ([#5080](https://github.com/PyTorchLightning/pytorch-lightning/pull/5080))
- Added offset logging step when resuming for Wandb logger ([#5050](https://github.com/PyTorchLightning/pytorch-lightning/pull/5050))

### Removed

- `enable_pl_optimizer=False` by default to temporarily fix AMP issues ([#5163](https://github.com/PyTorchLightning/pytorch-lightning/pull/5163))

### Fixed

- Metric reduction with Logging ([#5150](https://github.com/PyTorchLightning/pytorch-lightning/pull/5150))
- Remove nan loss in manual optimization ([#5121](https://github.com/PyTorchLightning/pytorch-lightning/pull/5121))
- Un-balanced logging properly supported ([#5119](https://github.com/PyTorchLightning/pytorch-lightning/pull/5119))
- Fix hanging in DDP HPC accelerators ([#5157](https://github.com/PyTorchLightning/pytorch-lightning/pull/5157))
- Fix reset `TensorRunningAccum` ([#5106](https://github.com/PyTorchLightning/pytorch-lightning/pull/5106))
- Updated `DALIClassificationLoader` to not use deprecated arguments ([#4925](https://github.com/PyTorchLightning/pytorch-lightning/pull/4925))
- Corrected call to `torch.no_grad` ([#5124](https://github.com/PyTorchLightning/pytorch-lightning/pull/5124))


## [1.1.1] - 2020-12-15

### Added

- Add a notebook example to reach a quick baseline of ~94% accuracy on CIFAR10 using Resnet in Lightning ([#4818](https://github.com/PyTorchLightning/pytorch-lightning/pull/4818))

### Changed

- Simplify accelerator steps ([#5015](https://github.com/PyTorchLightning/pytorch-lightning/pull/5015))
- Refactor load in checkpoint connector ([#4593](https://github.com/PyTorchLightning/pytorch-lightning/pull/4593))
- Fixed the saved filename in `ModelCheckpoint` when it already exists ([#4861](https://github.com/PyTorchLightning/pytorch-lightning/pull/4861))

### Removed

- Drop duplicate metrics ([#5014](https://github.com/PyTorchLightning/pytorch-lightning/pull/5014))
- Remove beta arg from F1 class and functional ([#5076](https://github.com/PyTorchLightning/pytorch-lightning/pull/5076))

### Fixed

- Fixed trainer by default `None` in `DDPAccelerator` ([#4915](https://github.com/PyTorchLightning/pytorch-lightning/pull/4915))
- Fixed `LightningOptimizer` to expose optimizer attributes ([#5095](https://github.com/PyTorchLightning/pytorch-lightning/pull/5095))
- Do not warn when the `name` key is used in the `lr_scheduler` dict ([#5057](https://github.com/PyTorchLightning/pytorch-lightning/pull/5057))
- Check if optimizer supports closure ([#4981](https://github.com/PyTorchLightning/pytorch-lightning/pull/4981))
- Add deprecated metric utility functions back to functional (
    [#5067](https://github.com/PyTorchLightning/pytorch-lightning/pull/5067),
    [#5068](https://github.com/PyTorchLightning/pytorch-lightning/pull/5068))
- Allow any input in `to_onnx` and `to_torchscript` ([#4378](https://github.com/PyTorchLightning/pytorch-lightning/pull/4378))
- Fixed `DDPHPCAccelerator` hangs in DDP construction by calling `init_device` ([#5157](https://github.com/PyTorchLightning/pytorch-lightning/pull/5157))


## [1.1.0] - 2020-12-09

### Added

- Added "monitor" key to saved `ModelCheckpoints` ([#4383](https://github.com/PyTorchLightning/pytorch-lightning/pull/4383))
- Added `ConfusionMatrix` class interface ([#4348](https://github.com/PyTorchLightning/pytorch-lightning/pull/4348))
- Added multiclass AUROC metric ([#4236](https://github.com/PyTorchLightning/pytorch-lightning/pull/4236))
- Added global step indexing to the checkpoint name for a better sub-epoch checkpointing experience ([#3807](https://github.com/PyTorchLightning/pytorch-lightning/pull/3807))
- Added optimizer hooks in callbacks ([#4379](https://github.com/PyTorchLightning/pytorch-lightning/pull/4379))
- Added option to log momentum ([#4384](https://github.com/PyTorchLightning/pytorch-lightning/pull/4384))
- Added `current_score` to `ModelCheckpoint.on_save_checkpoint` ([#4721](https://github.com/PyTorchLightning/pytorch-lightning/pull/4721))
- Added logging using `self.log` in train and evaluation for epoch end hooks (
    [#4552](https://github.com/PyTorchLightning/pytorch-lightning/pull/4552),
    [#4495](https://github.com/PyTorchLightning/pytorch-lightning/pull/4495),
    [#4439](https://github.com/PyTorchLightning/pytorch-lightning/pull/4439),
    [#4684](https://github.com/PyTorchLightning/pytorch-lightning/pull/4684),
    [#4913](https://github.com/PyTorchLightning/pytorch-lightning/pull/4913))
- Added ability for DDP plugin to modify optimizer state saving ([#4675](https://github.com/PyTorchLightning/pytorch-lightning/pull/4675))
- Added `prefix` argument in loggers ([#4557](https://github.com/PyTorchLightning/pytorch-lightning/pull/4557))
- Added printing of total num of params, trainable and non-trainable params in ModelSummary ([#4521](https://github.com/PyTorchLightning/pytorch-lightning/pull/4521))
- Added `PrecisionRecallCurve, ROC, AveragePrecision` class metric ([#4549](https://github.com/PyTorchLightning/pytorch-lightning/pull/4549))
- Added custom `Apex` and `NativeAMP` as `Precision plugins` ([#4355](https://github.com/PyTorchLightning/pytorch-lightning/pull/4355))
- Added `DALI MNIST` example ([#3721](https://github.com/PyTorchLightning/pytorch-lightning/pull/3721))
- Added `sharded plugin` for DDP for multi-gpu training memory optimizations (
    [#4639](https://github.com/PyTorchLightning/pytorch-lightning/pull/4639),
    [#4686](https://github.com/PyTorchLightning/pytorch-lightning/pull/4686),
    [#4737](https://github.com/PyTorchLightning/pytorch-lightning/pull/4737),
    [#4773](https://github.com/PyTorchLightning/pytorch-lightning/pull/4773))
- Added `experiment_id` to the NeptuneLogger ([#3462](https://github.com/PyTorchLightning/pytorch-lightning/pull/3462))
- Added `Pytorch Geometric` integration example with Lightning ([#4568](https://github.com/PyTorchLightning/pytorch-lightning/pull/4568))
- Added `all_gather` method to `LightningModule` which allows gradient based tensor synchronizations for use-cases such as negative sampling. ([#5012](https://github.com/PyTorchLightning/pytorch-lightning/pull/5012))
- Enabled `self.log` in most functions ([#4969](https://github.com/PyTorchLightning/pytorch-lightning/pull/4969))
- Added changeable extension variable for `ModelCheckpoint` ([#4977](https://github.com/PyTorchLightning/pytorch-lightning/pull/4977))


### Changed

- Tuner algorithms will be skipped if `fast_dev_run=True` ([#3903](https://github.com/PyTorchLightning/pytorch-lightning/pull/3903))
- `WandbLogger` does not force wandb `reinit` arg to True anymore and creates a run only when needed ([#4648](https://github.com/PyTorchLightning/pytorch-lightning/pull/4648))
- Changed `automatic_optimization` to be a model attribute ([#4602](https://github.com/PyTorchLightning/pytorch-lightning/pull/4602))
- Changed `Simple Profiler` report to order by percentage time spent + num calls ([#4880](https://github.com/PyTorchLightning/pytorch-lightning/pull/4880))
- Simplify optimization Logic ([#4984](https://github.com/PyTorchLightning/pytorch-lightning/pull/4984))
- Classification metrics overhaul ([#4837](https://github.com/PyTorchLightning/pytorch-lightning/pull/4837))
- Updated `fast_dev_run` to accept integer representing num_batches ([#4629](https://github.com/PyTorchLightning/pytorch-lightning/pull/4629))
- Refactored optimizer ([#4658](https://github.com/PyTorchLightning/pytorch-lightning/pull/4658))


### Deprecated

- Deprecated `prefix` argument in `ModelCheckpoint` ([#4765](https://github.com/PyTorchLightning/pytorch-lightning/pull/4765))
- Deprecated the old way of assigning hyper-parameters through `self.hparams = ...` ([#4813](https://github.com/PyTorchLightning/pytorch-lightning/pull/4813))
- Deprecated `mode='auto'` from `ModelCheckpoint` and `EarlyStopping` ([#4695](https://github.com/PyTorchLightning/pytorch-lightning/pull/4695))

### Removed

- Removed `reorder` parameter of the `auc` metric ([#5004](https://github.com/PyTorchLightning/pytorch-lightning/pull/5004))
- Removed `multiclass_roc` and `multiclass_precision_recall_curve`, use `roc` and `precision_recall_curve` instead ([#4549](https://github.com/PyTorchLightning/pytorch-lightning/pull/4549))

### Fixed

- Added feature to move tensors to CPU before saving ([#4309](https://github.com/PyTorchLightning/pytorch-lightning/pull/4309))
- Fixed `LoggerConnector` to have logged metrics on root device in DP ([#4138](https://github.com/PyTorchLightning/pytorch-lightning/pull/4138))
- Auto convert tensors to contiguous format when `gather_all` ([#4907](https://github.com/PyTorchLightning/pytorch-lightning/pull/4907))
- Fixed `PYTHONPATH` for ddp test model ([#4528](https://github.com/PyTorchLightning/pytorch-lightning/pull/4528))
- Fixed allowing logger to support indexing ([#4595](https://github.com/PyTorchLightning/pytorch-lightning/pull/4595))
- Fixed DDP and manual_optimization ([#4976](https://github.com/PyTorchLightning/pytorch-lightning/pull/4976))


## [1.0.8] - 2020-11-24

### Added

- Added casting to python types for numpy scalars when logging `hparams` ([#4647](https://github.com/PyTorchLightning/pytorch-lightning/pull/4647))
- Added warning when progress bar refresh rate is less than 20 on Google Colab to prevent crashing ([#4654](https://github.com/PyTorchLightning/pytorch-lightning/pull/4654))
- Added `F1` class metric ([#4656](https://github.com/PyTorchLightning/pytorch-lightning/pull/4656))

### Changed

- Consistently use `step=trainer.global_step` in `LearningRateMonitor` independently of `logging_interval` ([#4376](https://github.com/PyTorchLightning/pytorch-lightning/pull/4376))
- Metric states are no longer as default added to `state_dict` ([#4685](https://github.com/PyTorchLightning/pytorch-lightning/pull/4685))
- Renamed class metric `Fbeta` >> `FBeta` ([#4656](https://github.com/PyTorchLightning/pytorch-lightning/pull/4656))
- Model summary: add 1 decimal place ([#4745](https://github.com/PyTorchLightning/pytorch-lightning/pull/4745))
- Do not override `PYTHONWARNINGS` ([#4700](https://github.com/PyTorchLightning/pytorch-lightning/pull/4700))
- Changed `init_ddp_connection` moved from `DDP` to `DDPPlugin` ([#4407](https://github.com/PyTorchLightning/pytorch-lightning/pull/4407))


### Fixed

- Fixed checkpoint `hparams` dict casting when `omegaconf` is available ([#4770](https://github.com/PyTorchLightning/pytorch-lightning/pull/4770))
- Fixed incomplete progress bars when total batches not divisible by refresh rate ([#4577](https://github.com/PyTorchLightning/pytorch-lightning/pull/4577))
- Updated SSIM metric ([#4566](https://github.com/PyTorchLightning/pytorch-lightning/pull/4566))
- Fixed batch_arg_name - add `batch_arg_name` to all calls to `_adjust_batch_size`bug ([#4812](https://github.com/PyTorchLightning/pytorch-lightning/pull/4812))
- Fixed `torchtext` data to GPU ([#4785](https://github.com/PyTorchLightning/pytorch-lightning/pull/4785))
- Fixed a crash bug in MLFlow logger ([#4716](https://github.com/PyTorchLightning/pytorch-lightning/pull/4716))

## [1.0.7] - 2020-11-17

### Added

- Added lambda closure to `manual_optimizer_step` ([#4618](https://github.com/PyTorchLightning/pytorch-lightning/pull/4618))

### Changed

- Change Metrics `persistent` default mode to `False` ([#4685](https://github.com/PyTorchLightning/pytorch-lightning/pull/4685))
- LoggerConnector log_metrics will use `total_batch_idx` instead of `global_step` when logging on `training step` ([#4738](https://github.com/PyTorchLightning/pytorch-lightning/pull/4738))


### Fixed

- Prevent crash if `sync_dist=True` on CPU ([#4626](https://github.com/PyTorchLightning/pytorch-lightning/pull/4626))
- Fixed average pbar Metrics ([#4534](https://github.com/PyTorchLightning/pytorch-lightning/pull/4534))
- Fixed `setup` callback hook to correctly pass the LightningModule through ([#4608](https://github.com/PyTorchLightning/pytorch-lightning/pull/4608))
- Allowing decorate model init with saving `hparams` inside ([#4662](https://github.com/PyTorchLightning/pytorch-lightning/pull/4662))
- Fixed `split_idx` set by `LoggerConnector` in `on_trainer_init` to `Trainer`  ([#4697](https://github.com/PyTorchLightning/pytorch-lightning/pull/4697))


## [1.0.6] - 2020-11-11

### Added

- Added metrics aggregation in Horovod and fixed early stopping ([#3775](https://github.com/PyTorchLightning/pytorch-lightning/pull/3775))
- Added `manual_optimizer_step` which work with `AMP Native` and `accumulated_grad_batches` ([#4485](https://github.com/PyTorchLightning/pytorch-lightning/pull/4485))
- Added `persistent(mode)` method to metrics, to enable and disable metric states being added to `state_dict` ([#4482](https://github.com/PyTorchLightning/pytorch-lightning/pull/4482))
- Added congratulations at the end of our notebooks ([#4555](https://github.com/PyTorchLightning/pytorch-lightning/pull/4555))
- Added parameters `move_metrics_to_cpu` in Trainer to disable gpu leak ([#4592](https://github.com/PyTorchLightning/pytorch-lightning/pull/4592))


### Changed

- Changed `fsspec` to tuner ([#4458](https://github.com/PyTorchLightning/pytorch-lightning/pull/4458))
- Unify SLURM/TorchElastic under backend plugin ([#4578](https://github.com/PyTorchLightning/pytorch-lightning/pull/4578),
        [#4580](https://github.com/PyTorchLightning/pytorch-lightning/pull/4580),
        [#4581](https://github.com/PyTorchLightning/pytorch-lightning/pull/4581),
        [#4582](https://github.com/PyTorchLightning/pytorch-lightning/pull/4582),
        [#4583](https://github.com/PyTorchLightning/pytorch-lightning/pull/4583))

### Fixed

- Fixed feature-lack in `hpc_load` ([#4526](https://github.com/PyTorchLightning/pytorch-lightning/pull/4526))
- Fixed metrics states being overridden in DDP mode ([#4482](https://github.com/PyTorchLightning/pytorch-lightning/pull/4482))
- Fixed `lightning_getattr`, `lightning_hasattr` not finding the correct attributes in datamodule ([#4347](https://github.com/PyTorchLightning/pytorch-lightning/pull/4347))
- Fixed automatic optimization AMP by `manual_optimization_step` ([#4485](https://github.com/PyTorchLightning/pytorch-lightning/pull/4485))
- Replace `MisconfigurationException` with warning in `ModelCheckpoint` Callback ([#4560](https://github.com/PyTorchLightning/pytorch-lightning/pull/4560))
- Fixed logged keys in mlflow logger ([#4412](https://github.com/PyTorchLightning/pytorch-lightning/pull/4412))
- Fixed `is_picklable` by catching `AttributeError` ([#4508](https://github.com/PyTorchLightning/pytorch-lightning/pull/4508))
- Fixed multi test dataloaders dict `AttributeError` error ([#4480](https://github.com/PyTorchLightning/pytorch-lightning/pull/4480))
- Fixed show progress bar only for `progress_rank 0` on `DDP_SLURM` ([#4437](https://github.com/PyTorchLightning/pytorch-lightning/pull/4437))

## [1.0.5] - 2020-11-03

### Added

- Added PyTorch 1.7 Stable support ([#3821](https://github.com/PyTorchLightning/pytorch-lightning/pull/3821))
- Added timeout for `tpu_device_exists` to ensure process does not hang indefinitely ([#4340](https://github.com/PyTorchLightning/pytorch-lightning/pull/4340))

### Changed

- W&B log in sync with `Trainer` step ([#4405](https://github.com/PyTorchLightning/pytorch-lightning/pull/4405))
- Hook `on_after_backward` is called only when `optimizer_step` is being called ([#4439](https://github.com/PyTorchLightning/pytorch-lightning/pull/4439))
- Moved `track_and_norm_grad` into `training loop` and called only when `optimizer_step` is being called ([#4439](https://github.com/PyTorchLightning/pytorch-lightning/pull/4439))
- Changed type checker with explicit cast of `ref_model` object ([#4457](https://github.com/PyTorchLightning/pytorch-lightning/pull/4457))
- Changed `distributed_backend` -> `accelerator` ([#4429](https://github.com/PyTorchLightning/pytorch-lightning/pull/4429))

### Deprecated

- Deprecated passing `ModelCheckpoint` instance to `checkpoint_callback` Trainer argument ([#4336](https://github.com/PyTorchLightning/pytorch-lightning/pull/4336))

### Fixed

- Disable saving checkpoints if not trained ([#4372](https://github.com/PyTorchLightning/pytorch-lightning/pull/4372))
- Fixed error using `auto_select_gpus=True` with `gpus=-1` ([#4209](https://github.com/PyTorchLightning/pytorch-lightning/pull/4209))
- Disabled training when `limit_train_batches=0` ([#4371](https://github.com/PyTorchLightning/pytorch-lightning/pull/4371))
- Fixed that metrics do not store computational graph for all seen data ([#4313](https://github.com/PyTorchLightning/pytorch-lightning/pull/4313))
- Fixed AMP unscale for `on_after_backward` ([#4439](https://github.com/PyTorchLightning/pytorch-lightning/pull/4439))
- Fixed TorchScript export when module includes Metrics ([#4428](https://github.com/PyTorchLightning/pytorch-lightning/pull/4428))
- Fixed TorchScript trace method's data to device and docstring ([#4360](https://github.com/PyTorchLightning/pytorch-lightning/pull/4360))
- Fixed CSV logger warning ([#4419](https://github.com/PyTorchLightning/pytorch-lightning/pull/4419))
- Fixed skip DDP parameter sync ([#4301](https://github.com/PyTorchLightning/pytorch-lightning/pull/4301))
- Fixed `WandbLogger` _sanitize_callable function ([#4422](https://github.com/PyTorchLightning/pytorch-lightning/pull/4422))
- Fixed `AMP Native` `_unscale` gradient ([#4441](https://github.com/PyTorchLightning/pytorch-lightning/pull/4441))


## [1.0.4] - 2020-10-27

### Added

- Added `dirpath` and `filename` parameter in `ModelCheckpoint` ([#4213](https://github.com/PyTorchLightning/pytorch-lightning/pull/4213))
- Added plugins docs and DDPPlugin to customize ddp across all accelerators ([#4258](https://github.com/PyTorchLightning/pytorch-lightning/pull/4285))
- Added `strict` option to the scheduler dictionary ([#3586](https://github.com/PyTorchLightning/pytorch-lightning/pull/3586))
- Added `fsspec` support for profilers ([#4162](https://github.com/PyTorchLightning/pytorch-lightning/pull/4162))
- Added autogenerated helptext to `Trainer.add_argparse_args` ([#4344](https://github.com/PyTorchLightning/pytorch-lightning/pull/4344))
- Added support for string values in `Trainer`'s `profiler` parameter ([#3656](https://github.com/PyTorchLightning/pytorch-lightning/pull/3656))
- Added `optimizer_closure` to `optimizer.step` when supported ([#4190](https://github.com/PyTorchLightning/pytorch-lightning/pull/4190))
- Added unification of regression metrics ([#4166](https://github.com/PyTorchLightning/pytorch-lightning/pull/4166))
- Added checkpoint load from Bytes ([#4314](https://github.com/PyTorchLightning/pytorch-lightning/pull/4314))

### Changed

- Improved error messages for invalid `configure_optimizers` returns ([#3587](https://github.com/PyTorchLightning/pytorch-lightning/pull/3587))
- Allow changing the logged step value in `validation_step` ([#4130](https://github.com/PyTorchLightning/pytorch-lightning/pull/4130))
- Allow setting `replace_sampler_ddp=True` with a distributed sampler already added ([#4273](https://github.com/PyTorchLightning/pytorch-lightning/pull/4273))
- Fixed santized parameters for `WandbLogger.log_hyperparams` ([#4320](https://github.com/PyTorchLightning/pytorch-lightning/pull/4320))

### Deprecated

- Deprecated `filepath` in `ModelCheckpoint` ([#4213](https://github.com/PyTorchLightning/pytorch-lightning/pull/4213))
- Deprecated `reorder` parameter of the `auc` metric ([#4237](https://github.com/PyTorchLightning/pytorch-lightning/pull/4237))
- Deprecated bool values in `Trainer`'s `profiler` parameter ([#3656](https://github.com/PyTorchLightning/pytorch-lightning/pull/3656))

### Fixed

- Fixed setting device ids in DDP ([#4297](https://github.com/PyTorchLightning/pytorch-lightning/pull/4297))
- Fixed synchronization of best model path in `ddp_accelerator` ([#4323](https://github.com/PyTorchLightning/pytorch-lightning/pull/4323))
- Fixed `WandbLogger` not uploading checkpoint artifacts at the end of training ([#4341](https://github.com/PyTorchLightning/pytorch-lightning/pull/4341))
- Fixed `FBeta` computation ([#4183](https://github.com/PyTorchLightning/pytorch-lightning/pull/4183))
- Fixed `accumulation across batches` has completed `before breaking training loop` ([#4278](https://github.com/PyTorchLightning/pytorch-lightning/pull/4278))
- Fixed `ModelCheckpoint` don't increase current_epoch and global_step when not training ([#4291](https://github.com/PyTorchLightning/pytorch-lightning/pull/4291))
- Fixed `COMET_EXPERIMENT_KEY` environment variable usage in comet logger ([#4230](https://github.com/PyTorchLightning/pytorch-lightning/pull/4230))

## [1.0.3] - 2020-10-20

### Added

- Added persistent flag to `Metric.add_state` ([#4195](https://github.com/PyTorchLightning/pytorch-lightning/pull/4195))

### Changed

- Used `checkpoint_connector.hpc_save` in SLURM ([#4217](https://github.com/PyTorchLightning/pytorch-lightning/pull/4217))
- Moved base req. to root ([#4219](https://github.com/PyTorchLightning/pytorch-lightning/pull/4219))

### Fixed

- Fixed `hparams` assign in init ([#4189](https://github.com/PyTorchLightning/pytorch-lightning/pull/4189))
- Fixed overwrite check for model hooks ([#4010](https://github.com/PyTorchLightning/pytorch-lightning/pull/4010))


## [1.0.2] - 2020-10-15

### Added

- Added trace functionality to the function `to_torchscript` ([#4142](https://github.com/PyTorchLightning/pytorch-lightning/pull/4142))

### Changed

- Called `on_load_checkpoint` before loading `state_dict` ([#4057](https://github.com/PyTorchLightning/pytorch-lightning/pull/4057))

### Removed

- Removed duplicate metric vs step log for train loop ([#4173](https://github.com/PyTorchLightning/pytorch-lightning/pull/4173))

### Fixed

- Fixed the `self.log` problem in `validation_step()` ([#4169](https://github.com/PyTorchLightning/pytorch-lightning/pull/4169))
- Fixed `hparams` saving - save the state when `save_hyperparameters()` is called [in `__init__`] ([#4163](https://github.com/PyTorchLightning/pytorch-lightning/pull/4163))
- Fixed runtime failure while exporting `hparams` to yaml ([#4158](https://github.com/PyTorchLightning/pytorch-lightning/pull/4158))


## [1.0.1] - 2020-10-14

### Added

- Added getstate/setstate method for torch.save serialization ([#4127](https://github.com/PyTorchLightning/pytorch-lightning/pull/4127))


## [1.0.0] - 2020-10-13

### Added

- Added Explained Variance Metric + metric fix ([#4013](https://github.com/PyTorchLightning/pytorch-lightning/pull/4013))
- Added Metric <-> Lightning Module integration tests ([#4008](https://github.com/PyTorchLightning/pytorch-lightning/pull/4008))
- Added parsing OS env vars in `Trainer` ([#4022](https://github.com/PyTorchLightning/pytorch-lightning/pull/4022))
- Added classification metrics ([#4043](https://github.com/PyTorchLightning/pytorch-lightning/pull/4043))
- Updated explained variance metric ([#4024](https://github.com/PyTorchLightning/pytorch-lightning/pull/4024))
- Enabled plugins ([#4041](https://github.com/PyTorchLightning/pytorch-lightning/pull/4041))
- Enabled custom clusters ([#4048](https://github.com/PyTorchLightning/pytorch-lightning/pull/4048))
- Enabled passing in custom accelerators ([#4050](https://github.com/PyTorchLightning/pytorch-lightning/pull/4050))
- Added `LightningModule.toggle_optimizer` ([#4058](https://github.com/PyTorchLightning/pytorch-lightning/pull/4058))
- Added `LightningModule.manual_backward` ([#4063](https://github.com/PyTorchLightning/pytorch-lightning/pull/4063))
- Added `output` argument to `*_batch_end` hooks ([#3965](https://github.com/PyTorchLightning/pytorch-lightning/pull/3965),
    [#3966](https://github.com/PyTorchLightning/pytorch-lightning/pull/3966))
- Added `output` argument to `*_epoch_end` hooks ([#3967](https://github.com/PyTorchLightning/pytorch-lightning/pull/3967))

### Changed

- Integrated metrics API with self.log ([#3961](https://github.com/PyTorchLightning/pytorch-lightning/pull/3961))
- Decoupled Apex ([#4052](https://github.com/PyTorchLightning/pytorch-lightning/pull/4052),
        [#4054](https://github.com/PyTorchLightning/pytorch-lightning/pull/4054),
        [#4055](https://github.com/PyTorchLightning/pytorch-lightning/pull/4055),
        [#4056](https://github.com/PyTorchLightning/pytorch-lightning/pull/4056),
        [#4058](https://github.com/PyTorchLightning/pytorch-lightning/pull/4058),
        [#4060](https://github.com/PyTorchLightning/pytorch-lightning/pull/4060),
        [#4061](https://github.com/PyTorchLightning/pytorch-lightning/pull/4061),
        [#4062](https://github.com/PyTorchLightning/pytorch-lightning/pull/4062),
        [#4063](https://github.com/PyTorchLightning/pytorch-lightning/pull/4063),
        [#4064](https://github.com/PyTorchLightning/pytorch-lightning/pull/4064),
        [#4065](https://github.com/PyTorchLightning/pytorch-lightning/pull/4065))
- Renamed all backends to `Accelerator` ([#4066](https://github.com/PyTorchLightning/pytorch-lightning/pull/4066))
- Enabled manual returns ([#4089](https://github.com/PyTorchLightning/pytorch-lightning/pull/4089))

### Removed

- Removed support for EvalResult and TrainResult ([#3968](https://github.com/PyTorchLightning/pytorch-lightning/pull/3968))
- Removed deprecated trainer flags: `overfit_pct`, `log_save_interval`, `row_log_interval` ([#3969](https://github.com/PyTorchLightning/pytorch-lightning/pull/3969))
- Removed deprecated early_stop_callback ([#3982](https://github.com/PyTorchLightning/pytorch-lightning/pull/3982))
- Removed deprecated model hooks ([#3980](https://github.com/PyTorchLightning/pytorch-lightning/pull/3980))
- Removed deprecated callbacks ([#3979](https://github.com/PyTorchLightning/pytorch-lightning/pull/3979))
- Removed `trainer` argument in `LightningModule.backward` [#4056](https://github.com/PyTorchLightning/pytorch-lightning/pull/4056))

### Fixed

- Fixed `current_epoch` property update to reflect true epoch number inside `LightningDataModule`, when `reload_dataloaders_every_epoch=True`. ([#3974](https://github.com/PyTorchLightning/pytorch-lightning/pull/3974))
- Fixed to print scaler value in progress bar ([#4053](https://github.com/PyTorchLightning/pytorch-lightning/pull/4053))
- Fixed mismatch between docstring and code regarding when `on_load_checkpoint` hook is called ([#3996](https://github.com/PyTorchLightning/pytorch-lightning/pull/3996))


## [0.10.0] - 2020-10-07

### Added

- Added new Metrics API. ([#3868](https://github.com/PyTorchLightning/pytorch-lightning/pull/3868), [#3921](https://github.com/PyTorchLightning/pytorch-lightning/pull/3921))
- Enable PyTorch 1.7 compatibility ([#3541](https://github.com/PyTorchLightning/pytorch-lightning/pull/3541))
- Added `LightningModule.to_torchscript` to support exporting as `ScriptModule` ([#3258](https://github.com/PyTorchLightning/pytorch-lightning/pull/3258))
- Added warning when dropping unpicklable `hparams` ([#2874](https://github.com/PyTorchLightning/pytorch-lightning/pull/2874))
- Added EMB similarity ([#3349](https://github.com/PyTorchLightning/pytorch-lightning/pull/3349))
- Added `ModelCheckpoint.to_yaml` method ([#3048](https://github.com/PyTorchLightning/pytorch-lightning/pull/3048))
- Allow `ModelCheckpoint` monitor to be `None`, meaning it will always save ([#3630](https://github.com/PyTorchLightning/pytorch-lightning/pull/3630))
- Disabled optimizers setup during testing ([#3059](https://github.com/PyTorchLightning/pytorch-lightning/pull/3059))
- Added support for datamodules to save and load checkpoints when training ([#3563](https://github.com/PyTorchLightning/pytorch-lightning/pull/3563))
- Added support for datamodule in learning rate finder ([#3425](https://github.com/PyTorchLightning/pytorch-lightning/pull/3425))
- Added gradient clip test for native AMP ([#3754](https://github.com/PyTorchLightning/pytorch-lightning/pull/3754))
- Added dist lib to enable syncing anything across devices ([#3762](https://github.com/PyTorchLightning/pytorch-lightning/pull/3762))
- Added `broadcast` to `TPUBackend` ([#3814](https://github.com/PyTorchLightning/pytorch-lightning/pull/3814))
- Added `XLADeviceUtils` class to check XLA device type ([#3274](https://github.com/PyTorchLightning/pytorch-lightning/pull/3274))

### Changed

- Refactored accelerator backends:
   * moved TPU `xxx_step` to backend ([#3118](https://github.com/PyTorchLightning/pytorch-lightning/pull/3118))
   * refactored DDP backend `forward` ([#3119](https://github.com/PyTorchLightning/pytorch-lightning/pull/3119))
   * refactored GPU backend `__step` ([#3120](https://github.com/PyTorchLightning/pytorch-lightning/pull/3120))
   * refactored Horovod backend ([#3121](https://github.com/PyTorchLightning/pytorch-lightning/pull/3121),
        [#3122](https://github.com/PyTorchLightning/pytorch-lightning/pull/3122))
   * remove obscure forward call in eval + CPU backend `___step` ([#3123](https://github.com/PyTorchLightning/pytorch-lightning/pull/3123))
   * reduced all simplified forward ([#3126](https://github.com/PyTorchLightning/pytorch-lightning/pull/3126))
   * added hook base method ([#3127](https://github.com/PyTorchLightning/pytorch-lightning/pull/3127))
   * refactor eval loop to use hooks - use `test_mode` for if so we can split later ([#3129](https://github.com/PyTorchLightning/pytorch-lightning/pull/3129))
   * moved `___step_end` hooks ([#3130](https://github.com/PyTorchLightning/pytorch-lightning/pull/3130))
   * training forward refactor ([#3134](https://github.com/PyTorchLightning/pytorch-lightning/pull/3134))
   * training AMP scaling refactor ([#3135](https://github.com/PyTorchLightning/pytorch-lightning/pull/3135))
   * eval step scaling factor ([#3136](https://github.com/PyTorchLightning/pytorch-lightning/pull/3136))
   * add eval loop object to streamline eval loop ([#3138](https://github.com/PyTorchLightning/pytorch-lightning/pull/3138))
   * refactored dataloader process hook ([#3139](https://github.com/PyTorchLightning/pytorch-lightning/pull/3139))
   * refactored inner eval loop ([#3141](https://github.com/PyTorchLightning/pytorch-lightning/pull/3141))
   * final inner eval loop hooks ([#3154](https://github.com/PyTorchLightning/pytorch-lightning/pull/3154))
   * clean up hooks in `run_evaluation` ([#3156](https://github.com/PyTorchLightning/pytorch-lightning/pull/3156))
   * clean up data reset ([#3161](https://github.com/PyTorchLightning/pytorch-lightning/pull/3161))
   * expand eval loop out ([#3165](https://github.com/PyTorchLightning/pytorch-lightning/pull/3165))
   * moved hooks around in eval loop ([#3195](https://github.com/PyTorchLightning/pytorch-lightning/pull/3195))
   * remove `_evaluate` fx ([#3197](https://github.com/PyTorchLightning/pytorch-lightning/pull/3197))
   * `Trainer.fit` hook clean up ([#3198](https://github.com/PyTorchLightning/pytorch-lightning/pull/3198))
   * DDPs train hooks ([#3203](https://github.com/PyTorchLightning/pytorch-lightning/pull/3203))
   * refactor DDP backend ([#3204](https://github.com/PyTorchLightning/pytorch-lightning/pull/3204),
        [#3207](https://github.com/PyTorchLightning/pytorch-lightning/pull/3207),
        [#3208](https://github.com/PyTorchLightning/pytorch-lightning/pull/3208),
        [#3209](https://github.com/PyTorchLightning/pytorch-lightning/pull/3209),
        [#3210](https://github.com/PyTorchLightning/pytorch-lightning/pull/3210))
   * reduced accelerator selection ([#3211](https://github.com/PyTorchLightning/pytorch-lightning/pull/3211))
   * group prepare data hook ([#3212](https://github.com/PyTorchLightning/pytorch-lightning/pull/3212))
   * added data connector ([#3285](https://github.com/PyTorchLightning/pytorch-lightning/pull/3285))
   * modular is_overridden ([#3290](https://github.com/PyTorchLightning/pytorch-lightning/pull/3290))
   * adding `Trainer.tune()` ([#3293](https://github.com/PyTorchLightning/pytorch-lightning/pull/3293))
   * move `run_pretrain_routine` -> `setup_training` ([#3294](https://github.com/PyTorchLightning/pytorch-lightning/pull/3294))
   * move train outside of setup training ([#3297](https://github.com/PyTorchLightning/pytorch-lightning/pull/3297))
   * move `prepare_data` to data connector ([#3307](https://github.com/PyTorchLightning/pytorch-lightning/pull/3307))
   * moved accelerator router ([#3309](https://github.com/PyTorchLightning/pytorch-lightning/pull/3309))
   * train loop refactor - moving train loop to own object ([#3310](https://github.com/PyTorchLightning/pytorch-lightning/pull/3310),
        [#3312](https://github.com/PyTorchLightning/pytorch-lightning/pull/3312),
        [#3313](https://github.com/PyTorchLightning/pytorch-lightning/pull/3313),
        [#3314](https://github.com/PyTorchLightning/pytorch-lightning/pull/3314))
   * duplicate data interface definition up into DataHooks class ([#3344](https://github.com/PyTorchLightning/pytorch-lightning/pull/3344))
   * inner train loop ([#3359](https://github.com/PyTorchLightning/pytorch-lightning/pull/3359),
        [#3361](https://github.com/PyTorchLightning/pytorch-lightning/pull/3361),
        [#3362](https://github.com/PyTorchLightning/pytorch-lightning/pull/3362),
        [#3363](https://github.com/PyTorchLightning/pytorch-lightning/pull/3363),
        [#3365](https://github.com/PyTorchLightning/pytorch-lightning/pull/3365),
        [#3366](https://github.com/PyTorchLightning/pytorch-lightning/pull/3366),
        [#3367](https://github.com/PyTorchLightning/pytorch-lightning/pull/3367),
        [#3368](https://github.com/PyTorchLightning/pytorch-lightning/pull/3368),
        [#3369](https://github.com/PyTorchLightning/pytorch-lightning/pull/3369),
        [#3370](https://github.com/PyTorchLightning/pytorch-lightning/pull/3370),
        [#3371](https://github.com/PyTorchLightning/pytorch-lightning/pull/3371),
        [#3372](https://github.com/PyTorchLightning/pytorch-lightning/pull/3372),
        [#3373](https://github.com/PyTorchLightning/pytorch-lightning/pull/3373),
        [#3374](https://github.com/PyTorchLightning/pytorch-lightning/pull/3374),
        [#3375](https://github.com/PyTorchLightning/pytorch-lightning/pull/3375),
        [#3376](https://github.com/PyTorchLightning/pytorch-lightning/pull/3376),
        [#3385](https://github.com/PyTorchLightning/pytorch-lightning/pull/3385),
        [#3388](https://github.com/PyTorchLightning/pytorch-lightning/pull/3388),
        [#3397](https://github.com/PyTorchLightning/pytorch-lightning/pull/3397))
   * all logging related calls in a connector ([#3395](https://github.com/PyTorchLightning/pytorch-lightning/pull/3395))
   * device parser ([#3400](https://github.com/PyTorchLightning/pytorch-lightning/pull/3400),
        [#3405](https://github.com/PyTorchLightning/pytorch-lightning/pull/3405))
   * added model connector ([#3407](https://github.com/PyTorchLightning/pytorch-lightning/pull/3407))
   * moved eval loop logging to loggers ([#3408](https://github.com/PyTorchLightning/pytorch-lightning/pull/3408))
   * moved eval loop (#3412[#3408](https://github.com/PyTorchLightning/pytorch-lightning/pull/3408))
   * trainer/separate argparse ([#3421](https://github.com/PyTorchLightning/pytorch-lightning/pull/3421),
        [#3428](https://github.com/PyTorchLightning/pytorch-lightning/pull/3428),
        [#3432](https://github.com/PyTorchLightning/pytorch-lightning/pull/3432))
   * move `lr_finder` ([#3434](https://github.com/PyTorchLightning/pytorch-lightning/pull/3434))
   * organize args (#[#3435](https://github.com/PyTorchLightning/pytorch-lightning/pull/3435),
        [#3442](https://github.com/PyTorchLightning/pytorch-lightning/pull/3442),
        [#3447](https://github.com/PyTorchLightning/pytorch-lightning/pull/3447),
        [#3448](https://github.com/PyTorchLightning/pytorch-lightning/pull/3448),
        [#3449](https://github.com/PyTorchLightning/pytorch-lightning/pull/3449),
        [#3456](https://github.com/PyTorchLightning/pytorch-lightning/pull/3456))
   * move specific accelerator code ([#3457](https://github.com/PyTorchLightning/pytorch-lightning/pull/3457))
   * group connectors ([#3472](https://github.com/PyTorchLightning/pytorch-lightning/pull/3472))
   * accelerator connector methods x/n ([#3469](https://github.com/PyTorchLightning/pytorch-lightning/pull/3469),
        [#3470](https://github.com/PyTorchLightning/pytorch-lightning/pull/3470),
        [#3474](https://github.com/PyTorchLightning/pytorch-lightning/pull/3474))
   * merge backends x/n ([#3476](https://github.com/PyTorchLightning/pytorch-lightning/pull/3476),
        [#3477](https://github.com/PyTorchLightning/pytorch-lightning/pull/3477),
        [#3478](https://github.com/PyTorchLightning/pytorch-lightning/pull/3478),
        [#3480](https://github.com/PyTorchLightning/pytorch-lightning/pull/3480),
        [#3482](https://github.com/PyTorchLightning/pytorch-lightning/pull/3482))
   * apex plugin ([#3502](https://github.com/PyTorchLightning/pytorch-lightning/pull/3502))
   * precision plugins ([#3504](https://github.com/PyTorchLightning/pytorch-lightning/pull/3504))
   * Result - make monitor default to `checkpoint_on` to simplify ([#3571](https://github.com/PyTorchLightning/pytorch-lightning/pull/3571))
   * reference to the Trainer on the `LightningDataModule` ([#3684](https://github.com/PyTorchLightning/pytorch-lightning/pull/3684))
   * add `.log` to lightning module ([#3686](https://github.com/PyTorchLightning/pytorch-lightning/pull/3686),
        [#3699](https://github.com/PyTorchLightning/pytorch-lightning/pull/3699),
        [#3701](https://github.com/PyTorchLightning/pytorch-lightning/pull/3701),
        [#3704](https://github.com/PyTorchLightning/pytorch-lightning/pull/3704),
        [#3715](https://github.com/PyTorchLightning/pytorch-lightning/pull/3715))
   * enable tracking original metric when step and epoch are both true ([#3685](https://github.com/PyTorchLightning/pytorch-lightning/pull/3685))
   * deprecated results obj, added support for simpler comms ([#3681](https://github.com/PyTorchLightning/pytorch-lightning/pull/3681))
   * move backends back to individual files ([#3712](https://github.com/PyTorchLightning/pytorch-lightning/pull/3712))
   * fixes logging for eval steps ([#3763](https://github.com/PyTorchLightning/pytorch-lightning/pull/3763))
   * decoupled DDP, DDP spawn ([#3733](https://github.com/PyTorchLightning/pytorch-lightning/pull/3733),
        [#3766](https://github.com/PyTorchLightning/pytorch-lightning/pull/3766),
        [#3767](https://github.com/PyTorchLightning/pytorch-lightning/pull/3767),
        [#3774](https://github.com/PyTorchLightning/pytorch-lightning/pull/3774),
        [#3802](https://github.com/PyTorchLightning/pytorch-lightning/pull/3802),
        [#3806](https://github.com/PyTorchLightning/pytorch-lightning/pull/3806),
        [#3817](https://github.com/PyTorchLightning/pytorch-lightning/pull/3817),
        [#3819](https://github.com/PyTorchLightning/pytorch-lightning/pull/3819),
        [#3927](https://github.com/PyTorchLightning/pytorch-lightning/pull/3927))
   * remove weight loading hack for ddp_cpu ([#3808](https://github.com/PyTorchLightning/pytorch-lightning/pull/3808))
   * separate `torchelastic` from DDP ([#3810](https://github.com/PyTorchLightning/pytorch-lightning/pull/3810))
   * separate SLURM from DDP ([#3809](https://github.com/PyTorchLightning/pytorch-lightning/pull/3809))
   * decoupled DDP2 ([#3816](https://github.com/PyTorchLightning/pytorch-lightning/pull/3816))
   * bug fix with logging val epoch end + monitor ([#3812](https://github.com/PyTorchLightning/pytorch-lightning/pull/3812))
   * callback system and init DDP ([#3836](https://github.com/PyTorchLightning/pytorch-lightning/pull/3836))
   * adding compute environments ([#3837](https://github.com/PyTorchLightning/pytorch-lightning/pull/3837), [#3842](https://github.com/PyTorchLightning/pytorch-lightning/pull/3842))
   * epoch can now log independently ([#3843](https://github.com/PyTorchLightning/pytorch-lightning/pull/3843))
   * test selecting the correct backend. temp backends while slurm and TorchElastic are decoupled ([#3848](https://github.com/PyTorchLightning/pytorch-lightning/pull/3848))
   * fixed `init_slurm_connection` causing hostname errors ([#3856](https://github.com/PyTorchLightning/pytorch-lightning/pull/3856))
   * moves init apex from LM to apex connector ([#3923](https://github.com/PyTorchLightning/pytorch-lightning/pull/3923))
   * moves sync bn to each backend ([#3925](https://github.com/PyTorchLightning/pytorch-lightning/pull/3925))
   * moves configure ddp to each backend ([#3924](https://github.com/PyTorchLightning/pytorch-lightning/pull/3924))
- Deprecation warning ([#3844](https://github.com/PyTorchLightning/pytorch-lightning/pull/3844))
- Changed `LearningRateLogger` to `LearningRateMonitor` ([#3251](https://github.com/PyTorchLightning/pytorch-lightning/pull/3251))
- Used `fsspec` instead of `gfile` for all IO ([#3320](https://github.com/PyTorchLightning/pytorch-lightning/pull/3320))
    * Swaped `torch.load` for `fsspec` load in DDP spawn backend ([#3787](https://github.com/PyTorchLightning/pytorch-lightning/pull/3787))
    * Swaped `torch.load` for `fsspec` load in cloud_io loading ([#3692](https://github.com/PyTorchLightning/pytorch-lightning/pull/3692))
    * Added support for `to_disk()` to use remote filepaths with `fsspec` ([#3930](https://github.com/PyTorchLightning/pytorch-lightning/pull/3930))
    * Updated model_checkpoint's to_yaml to use `fsspec` open ([#3801](https://github.com/PyTorchLightning/pytorch-lightning/pull/3801))
    * Fixed `fsspec` is inconsistent when doing `fs.ls` ([#3805](https://github.com/PyTorchLightning/pytorch-lightning/pull/3805))
- Refactor `GPUStatsMonitor` to improve training speed ([#3257](https://github.com/PyTorchLightning/pytorch-lightning/pull/3257))
- Changed IoU score behavior for classes absent in target and pred ([#3098](https://github.com/PyTorchLightning/pytorch-lightning/pull/3098))
- Changed IoU `remove_bg` bool to `ignore_index` optional int ([#3098](https://github.com/PyTorchLightning/pytorch-lightning/pull/3098))
- Changed defaults of `save_top_k` and `save_last` to `None` in ModelCheckpoint ([#3680](https://github.com/PyTorchLightning/pytorch-lightning/pull/3680))
- `row_log_interval` and `log_save_interval` are now based on training loop's `global_step` instead of epoch-internal batch index ([#3667](https://github.com/PyTorchLightning/pytorch-lightning/pull/3667))
- Silenced some warnings. verified ddp refactors ([#3483](https://github.com/PyTorchLightning/pytorch-lightning/pull/3483))
- Cleaning up stale logger tests ([#3490](https://github.com/PyTorchLightning/pytorch-lightning/pull/3490))
- Allow `ModelCheckpoint` monitor to be `None` ([#3633](https://github.com/PyTorchLightning/pytorch-lightning/pull/3633))
- Enable `None` model checkpoint default ([#3669](https://github.com/PyTorchLightning/pytorch-lightning/pull/3669))
- Skipped `best_model_path` if `checkpoint_callback` is `None` ([#2962](https://github.com/PyTorchLightning/pytorch-lightning/pull/2962))
- Used `raise .. from ..` to explicitly chain exceptions ([#3750](https://github.com/PyTorchLightning/pytorch-lightning/pull/3750))
-  Mocking loggers ([#3596](https://github.com/PyTorchLightning/pytorch-lightning/pull/3596),
    [#3617](https://github.com/PyTorchLightning/pytorch-lightning/pull/3617),
    [#3851](https://github.com/PyTorchLightning/pytorch-lightning/pull/3851),
    [#3859](https://github.com/PyTorchLightning/pytorch-lightning/pull/3859),
    [#3884](https://github.com/PyTorchLightning/pytorch-lightning/pull/3884),
    [#3853](https://github.com/PyTorchLightning/pytorch-lightning/pull/3853),
    [#3910](https://github.com/PyTorchLightning/pytorch-lightning/pull/3910),
    [#3889](https://github.com/PyTorchLightning/pytorch-lightning/pull/3889),
    [#3926](https://github.com/PyTorchLightning/pytorch-lightning/pull/3926))
- Write predictions in LightningModule instead of EvalResult [#3882](https://github.com/PyTorchLightning/pytorch-lightning/pull/3882)

### Deprecated

- Deprecated `TrainResult` and `EvalResult`, use `self.log` and `self.write` from the `LightningModule` to log metrics and write predictions. `training_step` can now only return a scalar (for the loss) or a dictionary with anything you want. ([#3681](https://github.com/PyTorchLightning/pytorch-lightning/pull/3681))
- Deprecate `early_stop_callback` Trainer argument ([#3845](https://github.com/PyTorchLightning/pytorch-lightning/pull/3845))
- Rename Trainer arguments `row_log_interval` >> `log_every_n_steps` and `log_save_interval` >> `flush_logs_every_n_steps` ([#3748](https://github.com/PyTorchLightning/pytorch-lightning/pull/3748))

### Removed

- Removed experimental Metric API ([#3943](https://github.com/PyTorchLightning/pytorch-lightning/pull/3943),
        [#3949](https://github.com/PyTorchLightning/pytorch-lightning/pull/3949),
        [#3946](https://github.com/PyTorchLightning/pytorch-lightning/pull/3946)), listed changes before final removal:
    * Added `EmbeddingSimilarity` metric ([#3349](https://github.com/PyTorchLightning/pytorch-lightning/pull/3349), [#3358](https://github.com/PyTorchLightning/pytorch-lightning/pull/3358))
    * Added hooks to metric module interface ([#2528](https://github.com/PyTorchLightning/pytorch-lightning/pull/2528))
    * Added error when AUROC metric is used for multiclass problems ([#3350](https://github.com/PyTorchLightning/pytorch-lightning/pull/3350))
    * Fixed `ModelCheckpoint` with `save_top_k=-1` option not tracking the best models when a monitor metric is available ([#3735](https://github.com/PyTorchLightning/pytorch-lightning/pull/3735))
    * Fixed counter-intuitive error being thrown in `Accuracy` metric for zero target tensor ([#3764](https://github.com/PyTorchLightning/pytorch-lightning/pull/3764))
    * Fixed aggregation of metrics ([#3517](https://github.com/PyTorchLightning/pytorch-lightning/pull/3517))
    * Fixed Metric aggregation ([#3321](https://github.com/PyTorchLightning/pytorch-lightning/pull/3321))
    * Fixed RMSLE metric ([#3188](https://github.com/PyTorchLightning/pytorch-lightning/pull/3188))
    * Renamed `reduction` to `class_reduction` in classification metrics ([#3322](https://github.com/PyTorchLightning/pytorch-lightning/pull/3322))
    * Changed `class_reduction` similar to sklearn for classification metrics ([#3322](https://github.com/PyTorchLightning/pytorch-lightning/pull/3322))
    * Renaming of precision recall metric ([#3308](https://github.com/PyTorchLightning/pytorch-lightning/pull/3308))

### Fixed

- Fixed `on_train_batch_start` hook to end epoch early ([#3700](https://github.com/PyTorchLightning/pytorch-lightning/pull/3700))
- Fixed `num_sanity_val_steps` is clipped to `limit_val_batches` ([#2917](https://github.com/PyTorchLightning/pytorch-lightning/pull/2917))
- Fixed ONNX model save on GPU ([#3145](https://github.com/PyTorchLightning/pytorch-lightning/pull/3145))
- Fixed `GpuUsageLogger` to work on different platforms ([#3008](https://github.com/PyTorchLightning/pytorch-lightning/pull/3008))
- Fixed auto-scale batch size not dumping `auto_lr_find` parameter ([#3151](https://github.com/PyTorchLightning/pytorch-lightning/pull/3151))
- Fixed `batch_outputs` with optimizer frequencies ([#3229](https://github.com/PyTorchLightning/pytorch-lightning/pull/3229))
- Fixed setting batch size in `LightningModule.datamodule` when using `auto_scale_batch_size` ([#3266](https://github.com/PyTorchLightning/pytorch-lightning/pull/3266))
- Fixed Horovod distributed backend compatibility with native AMP ([#3404](https://github.com/PyTorchLightning/pytorch-lightning/pull/3404))
- Fixed batch size auto scaling exceeding the size of the dataset ([#3271](https://github.com/PyTorchLightning/pytorch-lightning/pull/3271))
- Fixed getting `experiment_id` from MLFlow only once instead of each training loop ([#3394](https://github.com/PyTorchLightning/pytorch-lightning/pull/3394))
- Fixed `overfit_batches` which now correctly disables shuffling for the training loader. ([#3501](https://github.com/PyTorchLightning/pytorch-lightning/pull/3501))
- Fixed gradient norm tracking for `row_log_interval > 1` ([#3489](https://github.com/PyTorchLightning/pytorch-lightning/pull/3489))
- Fixed `ModelCheckpoint` name formatting ([#3164](https://github.com/PyTorchLightning/pytorch-lightning/pull/3163))
- Fixed example implementation of AutoEncoder ([#3190](https://github.com/PyTorchLightning/pytorch-lightning/pull/3190))
- Fixed invalid paths when remote logging with TensorBoard ([#3236](https://github.com/PyTorchLightning/pytorch-lightning/pull/3236))
- Fixed change `t()` to `transpose()` as XLA devices do not support `.t()` on 1-dim tensor ([#3252](https://github.com/PyTorchLightning/pytorch-lightning/pull/3252))
- Fixed (weights only) checkpoints loading without PL ([#3287](https://github.com/PyTorchLightning/pytorch-lightning/pull/3287))
- Fixed `gather_all_tensors` cross GPUs in DDP ([#3319](https://github.com/PyTorchLightning/pytorch-lightning/pull/3319))
- Fixed CometML save dir ([#3419](https://github.com/PyTorchLightning/pytorch-lightning/pull/3419))
- Fixed forward key metrics ([#3467](https://github.com/PyTorchLightning/pytorch-lightning/pull/3467))
- Fixed normalize mode at confusion matrix (replace NaNs with zeros) ([#3465](https://github.com/PyTorchLightning/pytorch-lightning/pull/3465))
- Fixed global step increment in training loop when `training_epoch_end` hook is used ([#3673](https://github.com/PyTorchLightning/pytorch-lightning/pull/3673))
- Fixed dataloader shuffling not getting turned off with `overfit_batches > 0` and `distributed_backend = "ddp"` ([#3534](https://github.com/PyTorchLightning/pytorch-lightning/pull/3534))
- Fixed determinism in `DDPSpawnBackend` when using `seed_everything` in main process ([#3335](https://github.com/PyTorchLightning/pytorch-lightning/pull/3335))
- Fixed `ModelCheckpoint` `period` to actually save every `period` epochs ([#3630](https://github.com/PyTorchLightning/pytorch-lightning/pull/3630))
- Fixed `val_progress_bar` total with `num_sanity_val_steps` ([#3751](https://github.com/PyTorchLightning/pytorch-lightning/pull/3751))
- Fixed Tuner dump: add `current_epoch` to dumped_params ([#3261](https://github.com/PyTorchLightning/pytorch-lightning/pull/3261))
- Fixed `current_epoch` and `global_step` properties mismatch between `Trainer` and `LightningModule` ([#3785](https://github.com/PyTorchLightning/pytorch-lightning/pull/3785))
- Fixed learning rate scheduler for optimizers with internal state ([#3897](https://github.com/PyTorchLightning/pytorch-lightning/pull/3897))
- Fixed `tbptt_reduce_fx` when non-floating tensors are logged ([#3796](https://github.com/PyTorchLightning/pytorch-lightning/pull/3796))
- Fixed model checkpoint frequency ([#3852](https://github.com/PyTorchLightning/pytorch-lightning/pull/3852))
- Fixed logging non-tensor scalar with result breaks subsequent epoch aggregation ([#3855](https://github.com/PyTorchLightning/pytorch-lightning/pull/3855))
- Fixed `TrainerEvaluationLoopMixin` activates `model.train()` at the end ([#3858](https://github.com/PyTorchLightning/pytorch-lightning/pull/3858))
- Fixed `overfit_batches` when using with multiple val/test_dataloaders ([#3857](https://github.com/PyTorchLightning/pytorch-lightning/pull/3857))
- Fixed enables `training_step` to return `None` ([#3862](https://github.com/PyTorchLightning/pytorch-lightning/pull/3862))
- Fixed init nan for checkpointing ([#3863](https://github.com/PyTorchLightning/pytorch-lightning/pull/3863))
- Fixed for `load_from_checkpoint` ([#2776](https://github.com/PyTorchLightning/pytorch-lightning/pull/2776))
- Fixes incorrect `batch_sizes` when Dataloader returns a dict with multiple tensors ([#3668](https://github.com/PyTorchLightning/pytorch-lightning/pull/3668))
- Fixed unexpected signature for `validation_step` ([#3947](https://github.com/PyTorchLightning/pytorch-lightning/pull/3947))

## [0.9.0] - 2020-08-20

### Added

- Added SyncBN for DDP ([#2801](https://github.com/PyTorchLightning/pytorch-lightning/pull/2801),
     [#2838](https://github.com/PyTorchLightning/pytorch-lightning/pull/2838))
- Added basic `CSVLogger` ([#2721](https://github.com/PyTorchLightning/pytorch-lightning/pull/2721))
- Added SSIM metrics ([#2671](https://github.com/PyTorchLightning/pytorch-lightning/pull/2671))
- Added BLEU metrics ([#2535](https://github.com/PyTorchLightning/pytorch-lightning/pull/2535))
- Added support to export a model to ONNX format ([#2596](https://github.com/PyTorchLightning/pytorch-lightning/pull/2596))
- Added support for `Trainer(num_sanity_val_steps=-1)` to check all validation data before training ([#2246](https://github.com/PyTorchLightning/pytorch-lightning/pull/2246))
- Added struct. output:
  * tests for val loop flow ([#2605](https://github.com/PyTorchLightning/pytorch-lightning/pull/2605))
  * `EvalResult` support for train and val. loop ([#2615](https://github.com/PyTorchLightning/pytorch-lightning/pull/2615),
       [#2651](https://github.com/PyTorchLightning/pytorch-lightning/pull/2651))
  * weighted average in results obj ([#2930](https://github.com/PyTorchLightning/pytorch-lightning/pull/2930))
  * fix result obj DP auto reduce ([#3013](https://github.com/PyTorchLightning/pytorch-lightning/pull/3013))
- Added class `LightningDataModule` ([#2668](https://github.com/PyTorchLightning/pytorch-lightning/pull/2668))
- Added support for PyTorch 1.6 ([#2745](https://github.com/PyTorchLightning/pytorch-lightning/pull/2745))
- Added call DataModule hooks implicitly in trainer ([#2755](https://github.com/PyTorchLightning/pytorch-lightning/pull/2755))
- Added support for Mean in DDP Sync ([#2568](https://github.com/PyTorchLightning/pytorch-lightning/pull/2568))
- Added remaining `sklearn` metrics: `AveragePrecision`, `BalancedAccuracy`, `CohenKappaScore`, `DCG`, `Hamming`, `Hinge`, `Jaccard`, `MeanAbsoluteError`, `MeanSquaredError`, `MeanSquaredLogError`, `MedianAbsoluteError`, `R2Score`, `MeanPoissonDeviance`, `MeanGammaDeviance`, `MeanTweedieDeviance`, `ExplainedVariance` ([#2562](https://github.com/PyTorchLightning/pytorch-lightning/pull/2562))
- Added support for `limit_{mode}_batches (int)` to work with infinite dataloader (IterableDataset) ([#2840](https://github.com/PyTorchLightning/pytorch-lightning/pull/2840))
- Added support returning python scalars in DP ([#1935](https://github.com/PyTorchLightning/pytorch-lightning/pull/1935))
- Added support to Tensorboard logger for OmegaConf `hparams` ([#2846](https://github.com/PyTorchLightning/pytorch-lightning/pull/2846))
- Added tracking of basic states in `Trainer` ([#2541](https://github.com/PyTorchLightning/pytorch-lightning/pull/2541))
- Tracks all outputs including TBPTT and multiple optimizers ([#2890](https://github.com/PyTorchLightning/pytorch-lightning/pull/2890))
- Added GPU Usage Logger ([#2932](https://github.com/PyTorchLightning/pytorch-lightning/pull/2932))
- Added `strict=False` for `load_from_checkpoint` ([#2819](https://github.com/PyTorchLightning/pytorch-lightning/pull/2819))
- Added saving test predictions on multiple GPUs ([#2926](https://github.com/PyTorchLightning/pytorch-lightning/pull/2926))
- Auto log the computational graph for loggers that support this ([#3003](https://github.com/PyTorchLightning/pytorch-lightning/pull/3003))
- Added warning when changing monitor and using results obj ([#3014](https://github.com/PyTorchLightning/pytorch-lightning/pull/3014))
- Added a hook `transfer_batch_to_device` to the `LightningDataModule` ([#3038](https://github.com/PyTorchLightning/pytorch-lightning/pull/3038))

### Changed

- Truncated long version numbers in progress bar ([#2594](https://github.com/PyTorchLightning/pytorch-lightning/pull/2594))
- Enabling val/test loop disabling ([#2692](https://github.com/PyTorchLightning/pytorch-lightning/pull/2692))
- Refactored into `accelerator` module:
    * GPU training ([#2704](https://github.com/PyTorchLightning/pytorch-lightning/pull/2704))
    * TPU training ([#2708](https://github.com/PyTorchLightning/pytorch-lightning/pull/2708))
    * DDP(2) backend ([#2796](https://github.com/PyTorchLightning/pytorch-lightning/pull/2796))
    * Retrieve last logged val from result by key ([#3049](https://github.com/PyTorchLightning/pytorch-lightning/pull/3049))
- Using `.comet.config` file for `CometLogger` ([#1913](https://github.com/PyTorchLightning/pytorch-lightning/pull/1913))
- Updated hooks arguments - breaking for `setup` and `teardown` ([#2850](https://github.com/PyTorchLightning/pytorch-lightning/pull/2850))
- Using `gfile` to support remote directories ([#2164](https://github.com/PyTorchLightning/pytorch-lightning/pull/2164))
- Moved optimizer creation after device placement for DDP backends ([#2904](https://github.com/PyTorchLightning/pytorch-lighting/pull/2904))
- Support `**DictConfig` for `hparam` serialization ([#2519](https://github.com/PyTorchLightning/pytorch-lightning/pull/2519))
- Removed callback metrics from test results obj ([#2994](https://github.com/PyTorchLightning/pytorch-lightning/pull/2994))
- Re-enabled naming metrics in ckpt name ([#3060](https://github.com/PyTorchLightning/pytorch-lightning/pull/3060))
- Changed progress bar epoch counting to start from 0 ([#3061](https://github.com/PyTorchLightning/pytorch-lightning/pull/3061))

### Deprecated

- Deprecated Trainer attribute `ckpt_path`, which will now be set by `weights_save_path` ([#2681](https://github.com/PyTorchLightning/pytorch-lightning/pull/2681))

### Removed

- Removed deprecated: ([#2760](https://github.com/PyTorchLightning/pytorch-lightning/pull/2760))
    * core decorator `data_loader`
    * Module hook `on_sanity_check_start` and loading `load_from_metrics`
    * package `pytorch_lightning.logging`
    * Trainer arguments: `show_progress_bar`, `num_tpu_cores`, `use_amp`, `print_nan_grads`
    * LR Finder argument `num_accumulation_steps`

### Fixed

- Fixed `accumulate_grad_batches` for last batch ([#2853](https://github.com/PyTorchLightning/pytorch-lightning/pull/2853))
- Fixed setup call while testing ([#2624](https://github.com/PyTorchLightning/pytorch-lightning/pull/2624))
- Fixed local rank zero casting ([#2640](https://github.com/PyTorchLightning/pytorch-lightning/pull/2640))
- Fixed single scalar return from training ([#2587](https://github.com/PyTorchLightning/pytorch-lightning/pull/2587))
- Fixed Horovod backend to scale LR schedlers with the optimizer ([#2626](https://github.com/PyTorchLightning/pytorch-lightning/pull/2626))
- Fixed `dtype` and `device` properties not getting updated in submodules ([#2657](https://github.com/PyTorchLightning/pytorch-lightning/pull/2657))
- Fixed `fast_dev_run` to run for all dataloaders ([#2581](https://github.com/PyTorchLightning/pytorch-lightning/pull/2581))
- Fixed `save_dir` in loggers getting ignored by default value of `weights_save_path` when user did not specify `weights_save_path` ([#2681](https://github.com/PyTorchLightning/pytorch-lightning/pull/2681))
- Fixed `weights_save_path` getting ignored when `logger=False` is passed to Trainer ([#2681](https://github.com/PyTorchLightning/pytorch-lightning/pull/2681))
- Fixed TPU multi-core and Float16 ([#2632](https://github.com/PyTorchLightning/pytorch-lightning/pull/2632))
- Fixed test metrics not being logged with `LoggerCollection` ([#2723](https://github.com/PyTorchLightning/pytorch-lightning/pull/2723))
- Fixed data transfer to device when using `torchtext.data.Field` and `include_lengths is True` ([#2689](https://github.com/PyTorchLightning/pytorch-lightning/pull/2689))
- Fixed shuffle argument for distributed sampler ([#2789](https://github.com/PyTorchLightning/pytorch-lightning/pull/2789))
- Fixed logging interval ([#2694](https://github.com/PyTorchLightning/pytorch-lightning/pull/2694))
- Fixed loss value in the progress bar is wrong when `accumulate_grad_batches > 1` ([#2738](https://github.com/PyTorchLightning/pytorch-lightning/pull/2738))
- Fixed correct CWD for ddp sub-processes when using Hydra ([#2719](https://github.com/PyTorchLightning/pytorch-lightning/pull/2719))
- Fixed selecting GPUs using `CUDA_VISIBLE_DEVICES` ([#2739](https://github.com/PyTorchLightning/pytorch-lightning/pull/2739))
- Fixed false `num_classes` warning in metrics ([#2781](https://github.com/PyTorchLightning/pytorch-lightning/pull/2781))
- Fixed shell injection vulnerability in subprocess call ([#2786](https://github.com/PyTorchLightning/pytorch-lightning/pull/2786))
- Fixed LR finder and `hparams` compatibility ([#2821](https://github.com/PyTorchLightning/pytorch-lightning/pull/2821))
- Fixed `ModelCheckpoint` not saving the latest information when `save_last=True` ([#2881](https://github.com/PyTorchLightning/pytorch-lightning/pull/2881))
- Fixed ImageNet example: learning rate scheduler, number of workers and batch size when using DDP ([#2889](https://github.com/PyTorchLightning/pytorch-lightning/pull/2889))
- Fixed apex gradient clipping ([#2829](https://github.com/PyTorchLightning/pytorch-lightning/pull/2829))
- Fixed save apex scaler states ([#2828](https://github.com/PyTorchLightning/pytorch-lightning/pull/2828))
- Fixed a model loading issue with inheritance and variable positional arguments ([#2911](https://github.com/PyTorchLightning/pytorch-lightning/pull/2911))
- Fixed passing `non_blocking=True` when transferring a batch object that does not support it ([#2910](https://github.com/PyTorchLightning/pytorch-lightning/pull/2910))
- Fixed checkpointing to remote file paths ([#2925](https://github.com/PyTorchLightning/pytorch-lightning/pull/2925))
- Fixed adding val step argument to metrics ([#2986](https://github.com/PyTorchLightning/pytorch-lightning/pull/2986))
- Fixed an issue that caused `Trainer.test()` to stall in ddp mode ([#2997](https://github.com/PyTorchLightning/pytorch-lightning/pull/2997))
- Fixed gathering of results with tensors of varying shape ([#3020](https://github.com/PyTorchLightning/pytorch-lightning/pull/3020))
- Fixed batch size auto-scaling feature to set the new value on the correct model attribute ([#3043](https://github.com/PyTorchLightning/pytorch-lightning/pull/3043))
- Fixed automatic batch scaling not working with half precision ([#3045](https://github.com/PyTorchLightning/pytorch-lightning/pull/3045))
- Fixed setting device to root gpu ([#3042](https://github.com/PyTorchLightning/pytorch-lightning/pull/3042))

## [0.8.5] - 2020-07-09

### Added

- Added a PSNR metric: peak signal-to-noise ratio ([#2483](https://github.com/PyTorchLightning/pytorch-lightning/pull/2483))
- Added functional regression metrics ([#2492](https://github.com/PyTorchLightning/pytorch-lightning/pull/2492))

### Removed

- Removed auto val reduce ([#2462](https://github.com/PyTorchLightning/pytorch-lightning/pull/2462))

### Fixed

- Flattening Wandb Hyperparameters ([#2459](https://github.com/PyTorchLightning/pytorch-lightning/pull/2459))
- Fixed using the same DDP python interpreter and actually running ([#2482](https://github.com/PyTorchLightning/pytorch-lightning/pull/2482))
- Fixed model summary input type conversion for models that have input dtype different from model parameters ([#2510](https://github.com/PyTorchLightning/pytorch-lightning/pull/2510))
- Made `TensorBoardLogger` and `CometLogger` pickleable ([#2518](https://github.com/PyTorchLightning/pytorch-lightning/pull/2518))
- Fixed a problem with `MLflowLogger` creating multiple run folders ([#2502](https://github.com/PyTorchLightning/pytorch-lightning/pull/2502))
- Fixed global_step increment ([#2455](https://github.com/PyTorchLightning/pytorch-lightning/pull/2455))
- Fixed TPU hanging example ([#2488](https://github.com/PyTorchLightning/pytorch-lightning/pull/2488))
- Fixed `argparse` default value bug ([#2526](https://github.com/PyTorchLightning/pytorch-lightning/pull/2526))
- Fixed Dice and IoU to avoid NaN by adding small eps ([#2545](https://github.com/PyTorchLightning/pytorch-lightning/pull/2545))
- Fixed accumulate gradients schedule at epoch 0 (continued) ([#2513](https://github.com/PyTorchLightning/pytorch-lightning/pull/2513))
- Fixed Trainer `.fit()` returning last not best weights in "ddp_spawn" ([#2565](https://github.com/PyTorchLightning/pytorch-lightning/pull/2565))
- Fixed passing (do not pass) TPU weights back on test ([#2566](https://github.com/PyTorchLightning/pytorch-lightning/pull/2566))
- Fixed DDP tests and `.test()` ([#2512](https://github.com/PyTorchLightning/pytorch-lightning/pull/2512),
     [#2570](https://github.com/PyTorchLightning/pytorch-lightning/pull/2570))

## [0.8.4] - 2020-07-01

### Added

- Added reduce ddp results on eval ([#2434](https://github.com/PyTorchLightning/pytorch-lightning/pull/2434))
- Added a warning when an `IterableDataset` has `__len__` defined ([#2437](https://github.com/PyTorchLightning/pytorch-lightning/pull/2437))

### Changed

- Enabled no returns from eval ([#2446](https://github.com/PyTorchLightning/pytorch-lightning/pull/2446))

### Fixed

- Fixes train outputs ([#2428](https://github.com/PyTorchLightning/pytorch-lightning/pull/2428))
- Fixes Conda dependencies ([#2412](https://github.com/PyTorchLightning/pytorch-lightning/pull/2412))
- Fixed Apex scaling with decoupled backward ([#2433](https://github.com/PyTorchLightning/pytorch-lightning/pull/2433))
- Fixed crashing or wrong displaying progressbar because of missing ipywidgets ([#2417](https://github.com/PyTorchLightning/pytorch-lightning/pull/2417))
- Fixed TPU saving dir ([fc26078e](https://github.com/PyTorchLightning/pytorch-lightning/commit/fc26078e395f8a001f4c6dd7b3fe7ca202f914a3), [04e68f02](https://github.com/PyTorchLightning/pytorch-lightning/commit/04e68f022fc03dd5f1555ee86dea997d42a448ad))
- Fixed logging on rank 0 only ([#2425](https://github.com/PyTorchLightning/pytorch-lightning/pull/2425))


## [0.8.3] - 2020-06-29

### Fixed

- Fixed AMP wrong call ([593837e](https://github.com/PyTorchLightning/pytorch-lightning/commit/593837e1da24ff6c942b24ed803fc1496a304609))
- Fixed batch typo ([92d1e75](https://github.com/PyTorchLightning/pytorch-lightning/commit/92d1e75b2638a493d9d21ed5fe00a22093888285))

## [0.8.2] - 2020-06-28

### Added

- Added TorchText support for moving data to GPU ([#2379](https://github.com/PyTorchLightning/pytorch-lightning/pull/2379))

### Changed

- Changed epoch indexing from 0 instead of 1 ([#2289](https://github.com/PyTorchLightning/pytorch-lightning/pull/2289))
- Refactor Model `backward` ([#2276](https://github.com/PyTorchLightning/pytorch-lightning/pull/2276))
- Refactored `training_batch` + tests to verify correctness ([#2327](https://github.com/PyTorchLightning/pytorch-lightning/pull/2327),
     [#2328](https://github.com/PyTorchLightning/pytorch-lightning/pull/2328))
- Refactored training loop ([#2336](https://github.com/PyTorchLightning/pytorch-lightning/pull/2336))
- Made optimization steps for hooks ([#2363](https://github.com/PyTorchLightning/pytorch-lightning/pull/2363))
- Changed default apex level to 'O2' ([#2362](https://github.com/PyTorchLightning/pytorch-lightning/pull/2362))

### Removed

- Moved `TrainsLogger` to Bolts ([#2384](https://github.com/PyTorchLightning/pytorch-lightning/pull/2384))

### Fixed

- Fixed parsing TPU arguments and TPU tests ([#2094](https://github.com/PyTorchLightning/pytorch-lightning/pull/2094))
- Fixed number batches in case of multiple dataloaders and `limit_{*}_batches` ([#1920](https://github.com/PyTorchLightning/pytorch-lightning/pull/1920),
     [#2226](https://github.com/PyTorchLightning/pytorch-lightning/pull/2226))
- Fixed an issue with forward hooks not being removed after model summary ([#2298](https://github.com/PyTorchLightning/pytorch-lightning/pull/2298))
- Fix for `load_from_checkpoint()` not working with absolute path on Windows ([#2294](https://github.com/PyTorchLightning/pytorch-lightning/pull/2294))
- Fixed an issue how _has_len handles `NotImplementedError` e.g. raised by `torchtext.data.Iterator` ([#2293](https://github.com/PyTorchLightning/pytorch-lightning/pull/2293)), ([#2307](https://github.com/PyTorchLightning/pytorch-lightning/pull/2307))
- Fixed `average_precision` metric ([#2319](https://github.com/PyTorchLightning/pytorch-lightning/pull/2319))
- Fixed ROC metric for CUDA tensors ([#2304](https://github.com/PyTorchLightning/pytorch-lightning/pull/2304))
- Fixed lost compatibility with custom datatypes implementing `.to` ([#2335](https://github.com/PyTorchLightning/pytorch-lightning/pull/2335))
- Fixed loading model with kwargs ([#2387](https://github.com/PyTorchLightning/pytorch-lightning/pull/2387))
- Fixed sum(0) for `trainer.num_val_batches` ([#2268](https://github.com/PyTorchLightning/pytorch-lightning/pull/2268))
- Fixed checking if the parameters are a `DictConfig` Object ([#2216](https://github.com/PyTorchLightning/pytorch-lightning/pull/2216))
- Fixed SLURM weights saving ([#2341](https://github.com/PyTorchLightning/pytorch-lightning/pull/2341))
- Fixed swaps LR scheduler order ([#2356](https://github.com/PyTorchLightning/pytorch-lightning/pull/2356))
- Fixed adding tensorboard `hparams` logging test ([#2342](https://github.com/PyTorchLightning/pytorch-lightning/pull/2342))
- Fixed use model ref for tear down ([#2360](https://github.com/PyTorchLightning/pytorch-lightning/pull/2360))
- Fixed logger crash on DDP ([#2388](https://github.com/PyTorchLightning/pytorch-lightning/pull/2388))
- Fixed several issues with early stopping and checkpoint callbacks ([#1504](https://github.com/PyTorchLightning/pytorch-lightning/pull/1504),
     [#2391](https://github.com/PyTorchLightning/pytorch-lightning/pull/2391))
- Fixed loading past checkpoints from v0.7.x ([#2405](https://github.com/PyTorchLightning/pytorch-lightning/pull/2405))
- Fixed loading model without arguments ([#2403](https://github.com/PyTorchLightning/pytorch-lightning/pull/2403))
- Fixed Windows compatibility issue ([#2358](https://github.com/PyTorchLightning/pytorch-lightning/pull/2358))

## [0.8.1] - 2020-06-19

### Fixed

- Fixed the `load_from_checkpoint` path detected as URL bug ([#2244](https://github.com/PyTorchLightning/pytorch-lightning/pull/2244))
- Fixed hooks - added barrier ([#2245](https://github.com/PyTorchLightning/pytorch-lightning/pull/2245),
     [#2257](https://github.com/PyTorchLightning/pytorch-lightning/pull/2257),
     [#2260](https://github.com/PyTorchLightning/pytorch-lightning/pull/220))
- Fixed `hparams` - remove frame inspection on `self.hparams` ([#2253](https://github.com/PyTorchLightning/pytorch-lightning/pull/2253))
- Fixed setup and on fit calls ([#2252](https://github.com/PyTorchLightning/pytorch-lightning/pull/2252))
- Fixed GPU template ([#2255](https://github.com/PyTorchLightning/pytorch-lightning/pull/2255))

## [0.8.0] - 2020-06-18

### Added

- Added `overfit_batches`, `limit_{val|test}_batches` flags (overfit now uses training set for all three) ([#2213](https://github.com/PyTorchLightning/pytorch-lightning/pull/2213))
- Added metrics
  * Base classes ([#1326](https://github.com/PyTorchLightning/pytorch-lightning/pull/1326),
       [#1877](https://github.com/PyTorchLightning/pytorch-lightning/pull/1877))
  * Sklearn metrics classes ([#1327](https://github.com/PyTorchLightning/pytorch-lightning/pull/1327))
  * Native torch metrics ([#1488](https://github.com/PyTorchLightning/pytorch-lightning/pull/1488),
       [#2062](https://github.com/PyTorchLightning/pytorch-lightning/pull/2062))
  * docs for all Metrics ([#2184](https://github.com/PyTorchLightning/pytorch-lightning/pull/2184),
       [#2209](https://github.com/PyTorchLightning/pytorch-lightning/pull/2209))
  * Regression metrics ([#2221](https://github.com/PyTorchLightning/pytorch-lightning/pull/2221))
- Allow dataloaders without sampler field present ([#1907](https://github.com/PyTorchLightning/pytorch-lightning/pull/1907))
- Added option `save_last` to save the model at the end of every epoch in `ModelCheckpoint` ([#1908](https://github.com/PyTorchLightning/pytorch-lightning/pull/1908))
- Early stopping checks `on_validation_end` ([#1458](https://github.com/PyTorchLightning/pytorch-lightning/pull/1458))
- Speed up single-core TPU training by loading data using `ParallelLoader` ([#2033](https://github.com/PyTorchLightning/pytorch-lightning/pull/2033))
- Added a model hook `transfer_batch_to_device` that enables moving custom data structures to the target device ([#1756](https://github.com/PyTorchLightning/pytorch-lightning/pull/1756))
- Added [black](https://black.readthedocs.io/en/stable/) formatter for the code with code-checker on pull ([#1610](https://github.com/PyTorchLightning/pytorch-lightning/pull/1610))
- Added back the slow spawn ddp implementation as `ddp_spawn` ([#2115](https://github.com/PyTorchLightning/pytorch-lightning/pull/2115))
- Added loading checkpoints from URLs ([#1667](https://github.com/PyTorchLightning/pytorch-lightning/pull/1667))
- Added a callback method `on_keyboard_interrupt` for handling KeyboardInterrupt events during training ([#2134](https://github.com/PyTorchLightning/pytorch-lightning/pull/2134))
- Added a decorator `auto_move_data` that moves data to the correct device when using the LightningModule for inference ([#1905](https://github.com/PyTorchLightning/pytorch-lightning/pull/1905))
- Added `ckpt_path` option to `LightningModule.test(...)` to load particular checkpoint ([#2190](https://github.com/PyTorchLightning/pytorch-lightning/pull/2190))
- Added `setup` and `teardown` hooks for model ([#2229](https://github.com/PyTorchLightning/pytorch-lightning/pull/2229))

### Changed

- Allow user to select individual TPU core to train on ([#1729](https://github.com/PyTorchLightning/pytorch-lightning/pull/1729))
- Removed non-finite values from loss in `LRFinder` ([#1862](https://github.com/PyTorchLightning/pytorch-lightning/pull/1862))
- Allow passing model hyperparameters as complete kwarg list ([#1896](https://github.com/PyTorchLightning/pytorch-lightning/pull/1896))
- Renamed `ModelCheckpoint`'s attributes `best` to `best_model_score` and `kth_best_model` to `kth_best_model_path` ([#1799](https://github.com/PyTorchLightning/pytorch-lightning/pull/1799))
- Re-Enable Logger's `ImportError`s ([#1938](https://github.com/PyTorchLightning/pytorch-lightning/pull/1938))
- Changed the default value of the Trainer argument `weights_summary` from `full` to `top` ([#2029](https://github.com/PyTorchLightning/pytorch-lightning/pull/2029))
- Raise an error when lightning replaces an existing sampler ([#2020](https://github.com/PyTorchLightning/pytorch-lightning/pull/2020))
- Enabled `prepare_data` from correct processes - clarify local vs global rank ([#2166](https://github.com/PyTorchLightning/pytorch-lightning/pull/2166))
- Remove explicit flush from tensorboard logger ([#2126](https://github.com/PyTorchLightning/pytorch-lightning/pull/2126))
- Changed epoch indexing from 1 instead of 0 ([#2206](https://github.com/PyTorchLightning/pytorch-lightning/pull/2206))

### Deprecated

- Deprecated flags: ([#2213](https://github.com/PyTorchLightning/pytorch-lightning/pull/2213))
  * `overfit_pct` in favour of `overfit_batches`
  * `val_percent_check` in favour of `limit_val_batches`
  * `test_percent_check` in favour of `limit_test_batches`
- Deprecated `ModelCheckpoint`'s attributes `best` and `kth_best_model` ([#1799](https://github.com/PyTorchLightning/pytorch-lightning/pull/1799))
- Dropped official support/testing for older PyTorch versions <1.3 ([#1917](https://github.com/PyTorchLightning/pytorch-lightning/pull/1917))
- Deprecated Trainer `proc_rank` in favour of `global_rank` ([#2166](https://github.com/PyTorchLightning/pytorch-lightning/pull/2166),
     [#2269](https://github.com/PyTorchLightning/pytorch-lightning/pull/2269))

### Removed

- Removed unintended Trainer argument `progress_bar_callback`, the callback should be passed in by `Trainer(callbacks=[...])` instead ([#1855](https://github.com/PyTorchLightning/pytorch-lightning/pull/1855))
- Removed obsolete `self._device` in Trainer ([#1849](https://github.com/PyTorchLightning/pytorch-lightning/pull/1849))
- Removed deprecated API ([#2073](https://github.com/PyTorchLightning/pytorch-lightning/pull/2073))
   * Packages: `pytorch_lightning.pt_overrides`, `pytorch_lightning.root_module`
   * Modules: `pytorch_lightning.logging.comet_logger`, `pytorch_lightning.logging.mlflow_logger`, `pytorch_lightning.logging.test_tube_logger`, `pytorch_lightning.overrides.override_data_parallel`, `pytorch_lightning.core.model_saving`, `pytorch_lightning.core.root_module`
   * Trainer arguments: `add_row_log_interval`, `default_save_path`, `gradient_clip`, `nb_gpu_nodes`, `max_nb_epochs`, `min_nb_epochs`, `nb_sanity_val_steps`
   * Trainer attributes: `nb_gpu_nodes`, `num_gpu_nodes`, `gradient_clip`, `max_nb_epochs`, `min_nb_epochs`, `nb_sanity_val_steps`, `default_save_path`, `tng_tqdm_dic`

### Fixed

- Run graceful training teardown on interpreter exit ([#1631](https://github.com/PyTorchLightning/pytorch-lightning/pull/1631))
- Fixed user warning when apex was used together with learning rate schedulers ([#1873](https://github.com/PyTorchLightning/pytorch-lightning/pull/1873))
- Fixed multiple calls of `EarlyStopping` callback ([#1863](https://github.com/PyTorchLightning/pytorch-lightning/pull/1863))
- Fixed an issue with `Trainer.from_argparse_args` when passing in unknown Trainer args ([#1932](https://github.com/PyTorchLightning/pytorch-lightning/pull/1932))
- Fixed bug related to logger not being reset correctly for model after tuner algorithms ([#1933](https://github.com/PyTorchLightning/pytorch-lightning/pull/1933))
- Fixed root node resolution for SLURM cluster with dash in host name ([#1954](https://github.com/PyTorchLightning/pytorch-lightning/pull/1954))
- Fixed `LearningRateLogger` in multi-scheduler setting ([#1944](https://github.com/PyTorchLightning/pytorch-lightning/pull/1944))
- Fixed test configuration check and testing ([#1804](https://github.com/PyTorchLightning/pytorch-lightning/pull/1804))
- Fixed an issue with Trainer constructor silently ignoring unknown/misspelled arguments ([#1820](https://github.com/PyTorchLightning/pytorch-lightning/pull/1820))
- Fixed `save_weights_only` in ModelCheckpoint ([#1780](https://github.com/PyTorchLightning/pytorch-lightning/pull/1780))
- Allow use of same `WandbLogger` instance for multiple training loops ([#2055](https://github.com/PyTorchLightning/pytorch-lightning/pull/2055))
- Fixed an issue with `_auto_collect_arguments` collecting local variables that are not constructor arguments and not working for signatures that have the instance not named `self` ([#2048](https://github.com/PyTorchLightning/pytorch-lightning/pull/2048))
- Fixed mistake in parameters' grad norm tracking ([#2012](https://github.com/PyTorchLightning/pytorch-lightning/pull/2012))
- Fixed CPU and hanging GPU crash ([#2118](https://github.com/PyTorchLightning/pytorch-lightning/pull/2118))
- Fixed an issue with the model summary and `example_input_array` depending on a specific ordering of the submodules in a LightningModule ([#1773](https://github.com/PyTorchLightning/pytorch-lightning/pull/1773))
- Fixed Tpu logging ([#2230](https://github.com/PyTorchLightning/pytorch-lightning/pull/2230))
- Fixed Pid port + duplicate `rank_zero` logging ([#2140](https://github.com/PyTorchLightning/pytorch-lightning/pull/2140),
     [#2231](https://github.com/PyTorchLightning/pytorch-lightning/pull/2231))

## [0.7.6] - 2020-05-16

### Added

- Added callback for logging learning rates ([#1498](https://github.com/PyTorchLightning/pytorch-lightning/pull/1498))
- Added transfer learning example (for a binary classification task in computer vision) ([#1564](https://github.com/PyTorchLightning/pytorch-lightning/pull/1564))
- Added type hints in `Trainer.fit()` and `Trainer.test()` to reflect that also a list of dataloaders can be passed in ([#1723](https://github.com/PyTorchLightning/pytorch-lightning/pull/1723)).
- Added auto scaling of batch size ([#1638](https://github.com/PyTorchLightning/pytorch-lightning/pull/1638))
- The progress bar metrics now also get updated in `training_epoch_end` ([#1724](https://github.com/PyTorchLightning/pytorch-lightning/pull/1724))
- Enable `NeptuneLogger` to work with `distributed_backend=ddp` ([#1753](https://github.com/PyTorchLightning/pytorch-lightning/pull/1753))
- Added option to provide seed to random generators to ensure reproducibility ([#1572](https://github.com/PyTorchLightning/pytorch-lightning/pull/1572))
- Added override for hparams in `load_from_ckpt` ([#1797](https://github.com/PyTorchLightning/pytorch-lightning/pull/1797))
- Added support multi-node distributed execution under `torchelastic` ([#1811](https://github.com/PyTorchLightning/pytorch-lightning/pull/1811),
     [#1818](https://github.com/PyTorchLightning/pytorch-lightning/pull/1818))
- Added using `store_true` for bool args ([#1822](https://github.com/PyTorchLightning/pytorch-lightning/pull/1822),
     [#1842](https://github.com/PyTorchLightning/pytorch-lightning/pull/1842))
- Added dummy logger for internally disabling logging for some features ([#1836](https://github.com/PyTorchLightning/pytorch-lightning/pull/1836))

### Changed

- Enable `non-blocking` for device transfers to GPU ([#1843](https://github.com/PyTorchLightning/pytorch-lightning/pull/1843))
- Replace mata_tags.csv with hparams.yaml ([#1271](https://github.com/PyTorchLightning/pytorch-lightning/pull/1271))
- Reduction when `batch_size < num_gpus` ([#1609](https://github.com/PyTorchLightning/pytorch-lightning/pull/1609))
- Updated LightningTemplateModel to look more like Colab example ([#1577](https://github.com/PyTorchLightning/pytorch-lightning/pull/1577))
- Don't convert `namedtuple` to `tuple` when transferring the batch to target device ([#1589](https://github.com/PyTorchLightning/pytorch-lightning/pull/1589))
- Allow passing hparams as keyword argument to LightningModule when loading from checkpoint ([#1639](https://github.com/PyTorchLightning/pytorch-lightning/pull/1639))
- Args should come after the last positional argument ([#1807](https://github.com/PyTorchLightning/pytorch-lightning/pull/1807))
- Made ddp the default if no backend specified with multiple GPUs ([#1789](https://github.com/PyTorchLightning/pytorch-lightning/pull/1789))

### Deprecated

- Deprecated `tags_csv` in favor of `hparams_file` ([#1271](https://github.com/PyTorchLightning/pytorch-lightning/pull/1271))

### Fixed

- Fixed broken link in PR template ([#1675](https://github.com/PyTorchLightning/pytorch-lightning/pull/1675))
- Fixed ModelCheckpoint not None checking filepath ([#1654](https://github.com/PyTorchLightning/pytorch-lightning/pull/1654))
- Trainer now calls `on_load_checkpoint()` when resuming from a checkpoint ([#1666](https://github.com/PyTorchLightning/pytorch-lightning/pull/1666))
- Fixed sampler logic for ddp with iterable dataset ([#1734](https://github.com/PyTorchLightning/pytorch-lightning/pull/1734))
- Fixed `_reset_eval_dataloader()` for IterableDataset ([#1560](https://github.com/PyTorchLightning/pytorch-lightning/pull/1560))
- Fixed Horovod distributed backend to set the `root_gpu` property ([#1669](https://github.com/PyTorchLightning/pytorch-lightning/pull/1669))
- Fixed wandb logger `global_step` affects other loggers ([#1492](https://github.com/PyTorchLightning/pytorch-lightning/pull/1492))
- Fixed disabling progress bar on non-zero ranks using Horovod backend ([#1709](https://github.com/PyTorchLightning/pytorch-lightning/pull/1709))
- Fixed bugs that prevent lr finder to be used together with early stopping and validation dataloaders ([#1676](https://github.com/PyTorchLightning/pytorch-lightning/pull/1676))
- Fixed a bug in Trainer that prepended the checkpoint path with `version_` when it shouldn't ([#1748](https://github.com/PyTorchLightning/pytorch-lightning/pull/1748))
- Fixed lr key name in case of param groups in LearningRateLogger ([#1719](https://github.com/PyTorchLightning/pytorch-lightning/pull/1719))
- Fixed accumulation parameter and suggestion method for learning rate finder ([#1801](https://github.com/PyTorchLightning/pytorch-lightning/pull/1801))
- Fixed num processes wasn't being set properly and auto sampler was ddp failing ([#1819](https://github.com/PyTorchLightning/pytorch-lightning/pull/1819))
- Fixed bugs in semantic segmentation example ([#1824](https://github.com/PyTorchLightning/pytorch-lightning/pull/1824))
- Fixed saving native AMP scaler state ([#1777](https://github.com/PyTorchLightning/pytorch-lightning/pull/1777))
- Fixed native amp + ddp ([#1788](https://github.com/PyTorchLightning/pytorch-lightning/pull/1788))
- Fixed `hparam` logging with metrics ([#1647](https://github.com/PyTorchLightning/pytorch-lightning/pull/1647))

## [0.7.5] - 2020-04-27

### Changed

- Allow logging of metrics together with `hparams` ([#1630](https://github.com/PyTorchLightning/pytorch-lightning/pull/1630))

### Removed

- Removed Warning from trainer loop ([#1634](https://github.com/PyTorchLightning/pytorch-lightning/pull/1634))

### Fixed

- Fixed ModelCheckpoint not being fixable ([#1632](https://github.com/PyTorchLightning/pytorch-lightning/pull/1632))
- Fixed CPU DDP breaking change and DDP change ([#1635](https://github.com/PyTorchLightning/pytorch-lightning/pull/1635))
- Tested pickling ([#1636](https://github.com/PyTorchLightning/pytorch-lightning/pull/1636))


## [0.7.4] - 2020-04-26

### Added

- Added flag `replace_sampler_ddp` to manually disable sampler replacement in DDP  ([#1513](https://github.com/PyTorchLightning/pytorch-lightning/pull/1513))
- Added `auto_select_gpus` flag to trainer that enables automatic selection of available GPUs on exclusive mode systems.
- Added learning rate finder ([#1347](https://github.com/PyTorchLightning/pytorch-lightning/pull/1347))
- Added support for DDP mode in clusters without SLURM ([#1387](https://github.com/PyTorchLightning/pytorch-lightning/pull/1387))
- Added `test_dataloaders` parameter to `Trainer.test()` ([#1434](https://github.com/PyTorchLightning/pytorch-lightning/pull/1434))
- Added `terminate_on_nan` flag to trainer that performs a NaN check with each training iteration when set to `True` ([#1475](https://github.com/PyTorchLightning/pytorch-lightning/pull/1475))
- Added speed parity tests (max 1 sec difference per epoch)([#1482](https://github.com/PyTorchLightning/pytorch-lightning/pull/1482))
- Added `ddp_cpu` backend for testing ddp without GPUs ([#1158](https://github.com/PyTorchLightning/pytorch-lightning/pull/1158))
- Added [Horovod](http://horovod.ai) support as a distributed backend `Trainer(distributed_backend='horovod')` ([#1529](https://github.com/PyTorchLightning/pytorch-lightning/pull/1529))
- Added support for 8 core distributed training on Kaggle TPU's ([#1568](https://github.com/PyTorchLightning/pytorch-lightning/pull/1568))
- Added support for native AMP ([#1561](https://github.com/PyTorchLightning/pytorch-lightning/pull/1561),
    [#1580](https://github.com/PyTorchLightning/pytorch-lightning/pull/1580))

### Changed

- Changed the default behaviour to no longer include a NaN check with each training iteration ([#1475](https://github.com/PyTorchLightning/pytorch-lightning/pull/1475))
- Decoupled the progress bar from trainer` it is a callback now and can be customized or even be replaced entirely ([#1450](https://github.com/PyTorchLightning/pytorch-lightning/pull/1450)).
- Changed lr schedule step interval behavior to update every backwards pass instead of every forwards pass ([#1477](https://github.com/PyTorchLightning/pytorch-lightning/pull/1477))
- Defines shared proc. rank, remove rank from instances (e.g. loggers) ([#1408](https://github.com/PyTorchLightning/pytorch-lightning/pull/1408))
- Updated semantic segmentation example with custom U-Net and logging ([#1371](https://github.com/PyTorchLightning/pytorch-lightning/pull/1371))
- Disabled val and test shuffling ([#1600](https://github.com/PyTorchLightning/pytorch-lightning/pull/1600))

### Deprecated

- Deprecated `training_tqdm_dict` in favor of `progress_bar_dict` ([#1450](https://github.com/PyTorchLightning/pytorch-lightning/pull/1450)).

### Removed

- Removed `test_dataloaders` parameter from `Trainer.fit()` ([#1434](https://github.com/PyTorchLightning/pytorch-lightning/pull/1434))

### Fixed

- Added the possibility to pass nested metrics dictionaries to loggers ([#1582](https://github.com/PyTorchLightning/pytorch-lightning/pull/1582))
- Fixed memory leak from opt return ([#1528](https://github.com/PyTorchLightning/pytorch-lightning/pull/1528))
- Fixed saving checkpoint before deleting old ones ([#1453](https://github.com/PyTorchLightning/pytorch-lightning/pull/1453))
- Fixed loggers - flushing last logged metrics even before continue, e.g. `trainer.test()` results ([#1459](https://github.com/PyTorchLightning/pytorch-lightning/pull/1459))
- Fixed optimizer configuration when `configure_optimizers` returns dict without `lr_scheduler` ([#1443](https://github.com/PyTorchLightning/pytorch-lightning/pull/1443))
- Fixed `LightningModule` - mixing hparams and arguments in `LightningModule.__init__()` crashes load_from_checkpoint() ([#1505](https://github.com/PyTorchLightning/pytorch-lightning/pull/1505))
- Added a missing call to the `on_before_zero_grad` model hook ([#1493](https://github.com/PyTorchLightning/pytorch-lightning/pull/1493)).
- Allow use of sweeps with `WandbLogger` ([#1512](https://github.com/PyTorchLightning/pytorch-lightning/pull/1512))
- Fixed a bug that caused the `callbacks` Trainer argument to reference a global variable ([#1534](https://github.com/PyTorchLightning/pytorch-lightning/pull/1534)).
- Fixed a bug that set all boolean CLI arguments from `Trainer.add_argparse_args` always to True ([#1571](https://github.com/PyTorchLightning/pytorch-lightning/pull/1571))
- Fixed do not copy the batch when training on a single GPU ([#1576](https://github.com/PyTorchLightning/pytorch-lightning/pull/1576),
    [#1579](https://github.com/PyTorchLightning/pytorch-lightning/pull/1579))
- Fixed soft checkpoint removing on DDP ([#1408](https://github.com/PyTorchLightning/pytorch-lightning/pull/1408))
- Fixed automatic parser bug ([#1585](https://github.com/PyTorchLightning/pytorch-lightning/pull/1585))
- Fixed bool conversion from string ([#1606](https://github.com/PyTorchLightning/pytorch-lightning/pull/1606))

## [0.7.3] - 2020-04-09

### Added

- Added `rank_zero_warn` for warning only in rank 0 ([#1428](https://github.com/PyTorchLightning/pytorch-lightning/pull/1428))

### Fixed

- Fixed default `DistributedSampler` for DDP training ([#1425](https://github.com/PyTorchLightning/pytorch-lightning/pull/1425))
- Fixed workers warning not on windows ([#1430](https://github.com/PyTorchLightning/pytorch-lightning/pull/1430))
- Fixed returning tuple from `run_training_batch` ([#1431](https://github.com/PyTorchLightning/pytorch-lightning/pull/1431))
- Fixed gradient clipping ([#1438](https://github.com/PyTorchLightning/pytorch-lightning/pull/1438))
- Fixed pretty print ([#1441](https://github.com/PyTorchLightning/pytorch-lightning/pull/1441))


## [0.7.2] - 2020-04-07

### Added

- Added same step loggers' metrics aggregation ([#1278](https://github.com/PyTorchLightning/pytorch-lightning/pull/1278))
- Added parity test between a vanilla MNIST model and lightning model ([#1284](https://github.com/PyTorchLightning/pytorch-lightning/pull/1284))
- Added parity test between a vanilla RNN model and lightning model ([#1351](https://github.com/PyTorchLightning/pytorch-lightning/pull/1351))
- Added Reinforcement Learning - Deep Q-network (DQN) lightning example ([#1232](https://github.com/PyTorchLightning/pytorch-lightning/pull/1232))
- Added support for hierarchical `dict` ([#1152](https://github.com/PyTorchLightning/pytorch-lightning/pull/1152))
- Added `TrainsLogger` class ([#1122](https://github.com/PyTorchLightning/pytorch-lightning/pull/1122))
- Added type hints to `pytorch_lightning.core` ([#946](https://github.com/PyTorchLightning/pytorch-lightning/pull/946))
- Added support for `IterableDataset` in validation and testing ([#1104](https://github.com/PyTorchLightning/pytorch-lightning/pull/1104))
- Added support for non-primitive types in `hparams` for `TensorboardLogger` ([#1130](https://github.com/PyTorchLightning/pytorch-lightning/pull/1130))
- Added a check that stops the training when loss or weights contain `NaN` or `inf` values. ([#1097](https://github.com/PyTorchLightning/pytorch-lightning/pull/1097))
- Added support for `IterableDataset` when `val_check_interval=1.0` (default), this will trigger validation at the end of each epoch. ([#1283](https://github.com/PyTorchLightning/pytorch-lightning/pull/1283))
- Added `summary` method to Profilers. ([#1259](https://github.com/PyTorchLightning/pytorch-lightning/pull/1259))
- Added informative errors if user defined dataloader has zero length ([#1280](https://github.com/PyTorchLightning/pytorch-lightning/pull/1280))
- Added testing for python 3.8 ([#915](https://github.com/PyTorchLightning/pytorch-lightning/pull/915))
- Added model configuration checking ([#1199](https://github.com/PyTorchLightning/pytorch-lightning/pull/1199))
- Added support for optimizer frequencies through `LightningModule.configure_optimizers()` ([#1269](https://github.com/PyTorchLightning/pytorch-lightning/pull/1269))
- Added option to run without an optimizer by returning `None` from `configure_optimizers`. ([#1279](https://github.com/PyTorchLightning/pytorch-lightning/pull/1279))
- Added a warning when the number of data loader workers is small. ([#1378](https://github.com/PyTorchLightning/pytorch-lightning/pull/1378))

### Changed

- Changed (renamed and refatored) `TensorRunningMean` -> `TensorRunningAccum`: running accumulations were generalized. ([#1278](https://github.com/PyTorchLightning/pytorch-lightning/pull/1278))
- Changed `progress_bar_refresh_rate` trainer flag to disable progress bar when set to 0. ([#1108](https://github.com/PyTorchLightning/pytorch-lightning/pull/1108))
- Enhanced `load_from_checkpoint` to also forward params to the model ([#1307](https://github.com/PyTorchLightning/pytorch-lightning/pull/1307))
- Updated references to `self.forward()` to instead use the `__call__` interface. ([#1211](https://github.com/PyTorchLightning/pytorch-lightning/pull/1211))
- Changed default behaviour of `configure_optimizers` to use no optimizer rather than Adam. ([#1279](https://github.com/PyTorchLightning/pytorch-lightning/pull/1279))
- Allow to upload models on W&B ([#1339](https://github.com/PyTorchLightning/pytorch-lightning/pull/1339))
- On DP and DDP2 unsqueeze is automated now ([#1319](https://github.com/PyTorchLightning/pytorch-lightning/pull/1319))
- Did not always create a DataLoader during reinstantiation, but the same type as before (if subclass of DataLoader) ([#1346](https://github.com/PyTorchLightning/pytorch-lightning/pull/1346))
- Did not interfere with a default sampler ([#1318](https://github.com/PyTorchLightning/pytorch-lightning/pull/1318))
- Remove default Adam optimizer ([#1317](https://github.com/PyTorchLightning/pytorch-lightning/pull/1317))
- Give warnings for unimplemented required lightning methods ([#1317](https://github.com/PyTorchLightning/pytorch-lightning/pull/1317))
- Made `evaluate` method private >> `Trainer._evaluate(...)`. ([#1260](https://github.com/PyTorchLightning/pytorch-lightning/pull/1260))
- Simplify the PL examples structure (shallower and more readable) ([#1247](https://github.com/PyTorchLightning/pytorch-lightning/pull/1247))
- Changed min max gpu memory to be on their own plots ([#1358](https://github.com/PyTorchLightning/pytorch-lightning/pull/1358))
- Remove `.item` which causes sync issues ([#1254](https://github.com/PyTorchLightning/pytorch-lightning/pull/1254))
- Changed smoothing in TQDM to decrease variability of time remaining between training / eval ([#1194](https://github.com/PyTorchLightning/pytorch-lightning/pull/1194))
- Change default logger to dedicated one ([#1064](https://github.com/PyTorchLightning/pytorch-lightning/pull/1064))

### Deprecated

- Deprecated Trainer argument `print_nan_grads` ([#1097](https://github.com/PyTorchLightning/pytorch-lightning/pull/1097))
- Deprecated Trainer argument `show_progress_bar` ([#1108](https://github.com/PyTorchLightning/pytorch-lightning/pull/1108))

### Removed

- Removed test for no test dataloader in .fit ([#1495](https://github.com/PyTorchLightning/pytorch-lightning/pull/1495))
- Removed duplicated module `pytorch_lightning.utilities.arg_parse` for loading CLI arguments ([#1167](https://github.com/PyTorchLightning/pytorch-lightning/pull/1167))
- Removed wandb logger's `finalize` method ([#1193](https://github.com/PyTorchLightning/pytorch-lightning/pull/1193))
- Dropped `torchvision` dependency in tests and added own MNIST dataset class instead ([#986](https://github.com/PyTorchLightning/pytorch-lightning/pull/986))

### Fixed

- Fixed `model_checkpoint` when saving all models ([#1359](https://github.com/PyTorchLightning/pytorch-lightning/pull/1359))
- `Trainer.add_argparse_args` classmethod fixed. Now it adds a type for the arguments ([#1147](https://github.com/PyTorchLightning/pytorch-lightning/pull/1147))
- Fixed bug related to type checking of `ReduceLROnPlateau` lr schedulers([#1126](https://github.com/PyTorchLightning/pytorch-lightning/pull/1126))
- Fixed a bug to ensure lightning checkpoints to be backward compatible ([#1132](https://github.com/PyTorchLightning/pytorch-lightning/pull/1132))
- Fixed a bug that created an extra dataloader with active `reload_dataloaders_every_epoch` ([#1196](https://github.com/PyTorchLightning/pytorch-lightning/pull/1196))
- Fixed all warnings and errors in the docs build process ([#1191](https://github.com/PyTorchLightning/pytorch-lightning/pull/1191))
- Fixed an issue where `val_percent_check=0` would not disable validation ([#1251](https://github.com/PyTorchLightning/pytorch-lightning/pull/1251))
- Fixed average of incomplete `TensorRunningMean` ([#1309](https://github.com/PyTorchLightning/pytorch-lightning/pull/1309))
- Fixed `WandbLogger.watch` with `wandb.init()` ([#1311](https://github.com/PyTorchLightning/pytorch-lightning/pull/1311))
- Fixed an issue with early stopping that would prevent it from monitoring training metrics when validation is disabled / not implemented ([#1235](https://github.com/PyTorchLightning/pytorch-lightning/pull/1235)).
- Fixed a bug that would cause `trainer.test()` to run on the validation set when overloading `validation_epoch_end` and `test_end` ([#1353](https://github.com/PyTorchLightning/pytorch-lightning/pull/1353))
- Fixed `WandbLogger.watch` - use of the watch method without importing `wandb` ([#1311](https://github.com/PyTorchLightning/pytorch-lightning/pull/1311))
- Fixed `WandbLogger` to be used with 'ddp' - allow reinits in sub-processes ([#1149](https://github.com/PyTorchLightning/pytorch-lightning/pull/1149),
     [#1360](https://github.com/PyTorchLightning/pytorch-lightning/pull/1360))
- Made `training_epoch_end` behave like `validation_epoch_end` ([#1357](https://github.com/PyTorchLightning/pytorch-lightning/pull/1357))
- Fixed `fast_dev_run` running validation twice ([#1365](https://github.com/PyTorchLightning/pytorch-lightning/pull/1365))
- Fixed pickle error from quick patch `__code__` ([#1352](https://github.com/PyTorchLightning/pytorch-lightning/pull/1352))
- Fixed memory leak on GPU0 ([#1094](https://github.com/PyTorchLightning/pytorch-lightning/pull/1094),
     [#1349](https://github.com/PyTorchLightning/pytorch-lightning/pull/1349))
- Fixed checkpointing interval ([#1272](https://github.com/PyTorchLightning/pytorch-lightning/pull/1272))
- Fixed validation and training loops run the partial dataset ([#1192](https://github.com/PyTorchLightning/pytorch-lightning/pull/1192))
- Fixed running `on_validation_end` only on main process in DDP ([#1125](https://github.com/PyTorchLightning/pytorch-lightning/pull/1125))
- Fixed `load_spawn_weights` only in proc rank 0 ([#1385](https://github.com/PyTorchLightning/pytorch-lightning/pull/1385))
- Fixes using deprecated `use_amp` attribute ([#1145](https://github.com/PyTorchLightning/pytorch-lightning/pull/1145))
- Fixed Tensorboard logger error: lightning_logs directory not exists in multi-node DDP on nodes with rank != 0 ([#1377](https://github.com/PyTorchLightning/pytorch-lightning/pull/1377))
- Fixed `Unimplemented backend XLA` error on TPU ([#1387](https://github.com/PyTorchLightning/pytorch-lightning/pull/1387))

## [0.7.1] - 2020-03-07

### Fixed

- Fixes `print` issues and `data_loader` ([#1080](https://github.com/PyTorchLightning/pytorch-lightning/pull/1080))

## [0.7.0] - 2020-03-06

### Added

- Added automatic sampler setup. Depending on DDP or TPU, lightning configures the sampler correctly (user needs to do nothing) ([#926](https://github.com/PyTorchLightning/pytorch-lightning/pull/926))
- Added `reload_dataloaders_every_epoch=False` flag for trainer. Some users require reloading data every epoch ([#926](https://github.com/PyTorchLightning/pytorch-lightning/pull/926))
- Added `progress_bar_refresh_rate=50` flag for trainer. Throttle refresh rate on notebooks ([#926](https://github.com/PyTorchLightning/pytorch-lightning/pull/926))
- Updated governance docs
- Added a check to ensure that the metric used for early stopping exists before training commences ([#542](https://github.com/PyTorchLightning/pytorch-lightning/pull/542))
- Added `optimizer_idx` argument to `backward` hook ([#733](https://github.com/PyTorchLightning/pytorch-lightning/pull/733))
- Added `entity` argument to `WandbLogger` to be passed to `wandb.init` ([#783](https://github.com/PyTorchLightning/pytorch-lightning/pull/783))
- Added a tool for profiling training runs ([#782](https://github.com/PyTorchLightning/pytorch-lightning/pull/782))
- Improved flexibility for naming of TensorBoard logs, can now set `version` to a `str` to just save to that directory, and use `name=''` to prevent experiment-name directory ([#804](https://github.com/PyTorchLightning/pytorch-lightning/pull/804))
- Added option to specify `step` key when logging metrics ([#808](https://github.com/PyTorchLightning/pytorch-lightning/pull/808))
- Added `train_dataloader`, `val_dataloader` and `test_dataloader` arguments to `Trainer.fit()`, for alternative data parsing ([#759](https://github.com/PyTorchLightning/pytorch-lightning/pull/759))
- Added Tensor Processing Unit (TPU) support ([#868](https://github.com/PyTorchLightning/pytorch-lightning/pull/868))
- Added semantic segmentation example ([#751](https://github.com/PyTorchLightning/pytorch-lightning/pull/751),[#876](https://github.com/PyTorchLightning/pytorch-lightning/pull/876),
     [#881](https://github.com/PyTorchLightning/pytorch-lightning/pull/881))
- Split callbacks in multiple files ([#849](https://github.com/PyTorchLightning/pytorch-lightning/pull/849))
- Support for user defined callbacks ([#889](https://github.com/PyTorchLightning/pytorch-lightning/pull/889) and [#950](https://github.com/PyTorchLightning/pytorch-lightning/pull/950))
- Added support for multiple loggers to be passed to `Trainer` as an iterable (e.g. list, tuple, etc.) ([#903](https://github.com/PyTorchLightning/pytorch-lightning/pull/903))
- Added support for step-based learning rate scheduling ([#941](https://github.com/PyTorchLightning/pytorch-lightning/pull/941))
- Added support for logging `hparams` as dict ([#1029](https://github.com/PyTorchLightning/pytorch-lightning/pull/1029))
- Checkpoint and early stopping now work without val. step ([#1041](https://github.com/PyTorchLightning/pytorch-lightning/pull/1041))
- Support graceful training cleanup after Keyboard Interrupt ([#856](https://github.com/PyTorchLightning/pytorch-lightning/pull/856),
     [#1019](https://github.com/PyTorchLightning/pytorch-lightning/pull/1019))
- Added type hints for function arguments ([#912](https://github.com/PyTorchLightning/pytorch-lightning/pull/912), )
- Added default `argparser` for `Trainer` ([#952](https://github.com/PyTorchLightning/pytorch-lightning/pull/1023),
     [#1023](https://github.com/PyTorchLightning/pytorch-lightning/pull/1023))
- Added TPU gradient clipping ([#963](https://github.com/PyTorchLightning/pytorch-lightning/pull/963))
- Added max/min number of steps in `Trainer` ([#728](https://github.com/PyTorchLightning/pytorch-lightning/pull/728))

### Changed

- Improved `NeptuneLogger` by adding `close_after_fit` argument to allow logging after training([#908](https://github.com/PyTorchLightning/pytorch-lightning/pull/1084))
- Changed default TQDM to use `tqdm.auto` for prettier outputs in IPython notebooks ([#752](https://github.com/PyTorchLightning/pytorch-lightning/pull/752))
- Changed `pytorch_lightning.logging` to `pytorch_lightning.loggers` ([#767](https://github.com/PyTorchLightning/pytorch-lightning/pull/767))
- Moved the default `tqdm_dict` definition from Trainer to `LightningModule`, so it can be overridden by the user ([#749](https://github.com/PyTorchLightning/pytorch-lightning/pull/749))
- Moved functionality of `LightningModule.load_from_metrics` into `LightningModule.load_from_checkpoint` ([#995](https://github.com/PyTorchLightning/pytorch-lightning/pull/995))
- Changed Checkpoint path parameter from `filepath` to `dirpath` ([#1016](https://github.com/PyTorchLightning/pytorch-lightning/pull/1016))
- Freezed models `hparams` as `Namespace` property ([#1029](https://github.com/PyTorchLightning/pytorch-lightning/pull/1029))
- Dropped `logging` config in package init ([#1015](https://github.com/PyTorchLightning/pytorch-lightning/pull/1015))
- Renames model steps ([#1051](https://github.com/PyTorchLightning/pytorch-lightning/pull/1051))
  - `training_end` >> `training_epoch_end`
  - `validation_end` >> `validation_epoch_end`
  - `test_end` >> `test_epoch_end`
- Refactor dataloading, supports infinite dataloader ([#955](https://github.com/PyTorchLightning/pytorch-lightning/pull/955))
- Create single file in `TensorBoardLogger` ([#777](https://github.com/PyTorchLightning/pytorch-lightning/pull/777))

### Deprecated

- Deprecated `pytorch_lightning.logging` ([#767](https://github.com/PyTorchLightning/pytorch-lightning/pull/767))
- Deprecated `LightningModule.load_from_metrics` in favour of `LightningModule.load_from_checkpoint` ([#995](https://github.com/PyTorchLightning/pytorch-lightning/pull/995),
     [#1079](https://github.com/PyTorchLightning/pytorch-lightning/pull/1079))
- Deprecated `@data_loader` decorator ([#926](https://github.com/PyTorchLightning/pytorch-lightning/pull/926))
- Deprecated model steps `training_end`, `validation_end` and `test_end` ([#1051](https://github.com/PyTorchLightning/pytorch-lightning/pull/1051),
     [#1056](https://github.com/PyTorchLightning/pytorch-lightning/pull/1056))

### Removed

- Removed dependency on `pandas` ([#736](https://github.com/PyTorchLightning/pytorch-lightning/pull/736))
- Removed dependency on `torchvision` ([#797](https://github.com/PyTorchLightning/pytorch-lightning/pull/797))
- Removed dependency on `scikit-learn` ([#801](https://github.com/PyTorchLightning/pytorch-lightning/pull/801))

### Fixed

- Fixed a bug where early stopping `on_end_epoch` would be called inconsistently when `check_val_every_n_epoch == 0` ([#743](https://github.com/PyTorchLightning/pytorch-lightning/pull/743))
- Fixed a bug where the model checkpointer didn't write to the same directory as the logger ([#771](https://github.com/PyTorchLightning/pytorch-lightning/pull/771))
- Fixed a bug where the `TensorBoardLogger` class would create an additional empty log file during fitting ([#777](https://github.com/PyTorchLightning/pytorch-lightning/pull/777))
- Fixed a bug where `global_step` was advanced incorrectly when using `accumulate_grad_batches > 1` ([#832](https://github.com/PyTorchLightning/pytorch-lightning/pull/832))
- Fixed a bug when calling `self.logger.experiment` with multiple loggers ([#1009](https://github.com/PyTorchLightning/pytorch-lightning/pull/1009))
- Fixed a bug when calling `logger.append_tags` on a `NeptuneLogger` with a single tag ([#1009](https://github.com/PyTorchLightning/pytorch-lightning/pull/1009))
- Fixed sending back data from `.spawn` by saving and loading the trained model in/out of the process ([#1017](https://github.com/PyTorchLightning/pytorch-lightning/pull/1017)
- Fixed port collision on DDP ([#1010](https://github.com/PyTorchLightning/pytorch-lightning/pull/1010))
- Fixed/tested pass overrides ([#918](https://github.com/PyTorchLightning/pytorch-lightning/pull/918))
- Fixed comet logger to log after train ([#892](https://github.com/PyTorchLightning/pytorch-lightning/pull/892))
- Remove deprecated args to learning rate step function ([#890](https://github.com/PyTorchLightning/pytorch-lightning/pull/890))

## [0.6.0] - 2020-01-21

### Added

- Added support for resuming from a specific checkpoint via `resume_from_checkpoint` argument ([#516](https://github.com/PyTorchLightning/pytorch-lightning/pull/516))
- Added support for `ReduceLROnPlateau` scheduler ([#320](https://github.com/PyTorchLightning/pytorch-lightning/pull/320))
- Added support for Apex mode `O2` in conjunction with Data Parallel ([#493](https://github.com/PyTorchLightning/pytorch-lightning/pull/493))
- Added option (`save_top_k`) to save the top k models in the `ModelCheckpoint` class ([#128](https://github.com/PyTorchLightning/pytorch-lightning/pull/128))
- Added `on_train_start` and `on_train_end` hooks to `ModelHooks` ([#598](https://github.com/PyTorchLightning/pytorch-lightning/pull/598))
- Added `TensorBoardLogger` ([#607](https://github.com/PyTorchLightning/pytorch-lightning/pull/607))
- Added support for weight summary of model with multiple inputs ([#543](https://github.com/PyTorchLightning/pytorch-lightning/pull/543))
- Added `map_location` argument to `load_from_metrics` and `load_from_checkpoint` ([#625](https://github.com/PyTorchLightning/pytorch-lightning/pull/625))
- Added option to disable validation by setting `val_percent_check=0` ([#649](https://github.com/PyTorchLightning/pytorch-lightning/pull/649))
- Added `NeptuneLogger` class ([#648](https://github.com/PyTorchLightning/pytorch-lightning/pull/648))
- Added `WandbLogger` class ([#627](https://github.com/PyTorchLightning/pytorch-lightning/pull/627))

### Changed

- Changed the default progress bar to print to stdout instead of stderr ([#531](https://github.com/PyTorchLightning/pytorch-lightning/pull/531))
- Renamed `step_idx` to `step`, `epoch_idx` to `epoch`, `max_num_epochs` to `max_epochs` and `min_num_epochs` to `min_epochs` ([#589](https://github.com/PyTorchLightning/pytorch-lightning/pull/589))
- Renamed `total_batch_nb` to `total_batches`, `nb_val_batches` to `num_val_batches`, `nb_training_batches` to `num_training_batches`, `max_nb_epochs` to `max_epochs`, `min_nb_epochs` to `min_epochs`, `nb_test_batches` to `num_test_batches`, and `nb_val_batches` to `num_val_batches` ([#567](https://github.com/PyTorchLightning/pytorch-lightning/pull/567))
- Changed gradient logging to use parameter names instead of indexes ([#660](https://github.com/PyTorchLightning/pytorch-lightning/pull/660))
- Changed the default logger to `TensorBoardLogger` ([#609](https://github.com/PyTorchLightning/pytorch-lightning/pull/609))
- Changed the directory for tensorboard logging to be the same as model checkpointing ([#706](https://github.com/PyTorchLightning/pytorch-lightning/pull/706))

### Deprecated

- Deprecated `max_nb_epochs` and `min_nb_epochs` ([#567](https://github.com/PyTorchLightning/pytorch-lightning/pull/567))
- Deprecated the `on_sanity_check_start` hook in `ModelHooks` ([#598](https://github.com/PyTorchLightning/pytorch-lightning/pull/598))

### Removed

- Removed the `save_best_only` argument from `ModelCheckpoint`, use `save_top_k=1` instead ([#128](https://github.com/PyTorchLightning/pytorch-lightning/pull/128))

### Fixed

- Fixed a bug which ocurred when using Adagrad with cuda ([#554](https://github.com/PyTorchLightning/pytorch-lightning/pull/554))
- Fixed a bug where training would be on the GPU despite setting `gpus=0` or `gpus=[]` ([#561](https://github.com/PyTorchLightning/pytorch-lightning/pull/561))
- Fixed an error with `print_nan_gradients` when some parameters do not require gradient ([#579](https://github.com/PyTorchLightning/pytorch-lightning/pull/579))
- Fixed a bug where the progress bar would show an incorrect number of total steps during the validation sanity check when using multiple validation data loaders ([#597](https://github.com/PyTorchLightning/pytorch-lightning/pull/597))
- Fixed support for PyTorch 1.1.0 ([#552](https://github.com/PyTorchLightning/pytorch-lightning/pull/552))
- Fixed an issue with early stopping when using a `val_check_interval < 1.0` in `Trainer` ([#492](https://github.com/PyTorchLightning/pytorch-lightning/pull/492))
- Fixed bugs relating to the `CometLogger` object that would cause it to not work properly ([#481](https://github.com/PyTorchLightning/pytorch-lightning/pull/481))
- Fixed a bug that would occur when returning `-1` from `on_batch_start` following an early exit or when the batch was `None` ([#509](https://github.com/PyTorchLightning/pytorch-lightning/pull/509))
- Fixed a potential race condition with several processes trying to create checkpoint directories ([#530](https://github.com/PyTorchLightning/pytorch-lightning/pull/530))
- Fixed a bug where batch 'segments' would remain on the GPU when using `truncated_bptt > 1` ([#532](https://github.com/PyTorchLightning/pytorch-lightning/pull/532))
- Fixed a bug when using `IterableDataset` ([#547](https://github.com/PyTorchLightning/pytorch-lightning/pull/547))
- Fixed a bug where `.item` was called on non-tensor objects ([#602](https://github.com/PyTorchLightning/pytorch-lightning/pull/602))
- Fixed a bug where `Trainer.train` would crash on an uninitialized variable if the trainer was run after resuming from a checkpoint that was already at `max_epochs` ([#608](https://github.com/PyTorchLightning/pytorch-lightning/pull/608))
- Fixed a bug where early stopping would begin two epochs early ([#617](https://github.com/PyTorchLightning/pytorch-lightning/pull/617))
- Fixed a bug where `num_training_batches` and `num_test_batches` would sometimes be rounded down to zero ([#649](https://github.com/PyTorchLightning/pytorch-lightning/pull/649))
- Fixed a bug where an additional batch would be processed when manually setting `num_training_batches` ([#653](https://github.com/PyTorchLightning/pytorch-lightning/pull/653))
- Fixed a bug when batches did not have a `.copy` method ([#701](https://github.com/PyTorchLightning/pytorch-lightning/pull/701))
- Fixed a bug when using `log_gpu_memory=True` in Python 3.6 ([#715](https://github.com/PyTorchLightning/pytorch-lightning/pull/715))
- Fixed a bug where checkpoint writing could exit before completion, giving incomplete checkpoints ([#689](https://github.com/PyTorchLightning/pytorch-lightning/pull/689))
- Fixed a bug where `on_train_end` was not called when ealy stopping ([#723](https://github.com/PyTorchLightning/pytorch-lightning/pull/723))

## [0.5.3] - 2019-11-06

### Added

- Added option to disable default logger, checkpointer, and early stopping by passing `logger=False`, `checkpoint_callback=False` and `early_stop_callback=False` respectively
- Added `CometLogger` for use with Comet.ml
- Added `val_check_interval` argument to `Trainer` allowing validition to be performed at every given number of batches
- Added functionality to save and load hyperparameters using the standard checkpoint mechanism
- Added call to `torch.cuda.empty_cache` before training starts
- Added option for user to override the call t `backward`
- Added support for truncated backprop through time via the `truncated_bptt_steps` argument in `Trainer`
- Added option to operate on all outputs from `training_step` in DDP2
- Added a hook for modifying DDP init
- Added a hook for modifying Apex

### Changed

- Changed experiment version to be padded with zeros (e.g. `/dir/version_9` becomes `/dir/version_0009`)
- Changed callback metrics to include any metrics given in logs or progress bar
- Changed the default for `save_best_only` in `ModelCheckpoint` to `True`
- Added `tng_data_loader` for backwards compatibility
- Renamed `MLFlowLogger.client` to `MLFlowLogger.experiment` for consistency
- Moved `global_step` increment to happen after the batch has been processed
- Changed weights restore to first attempt HPC weights before restoring normally, preventing both weights being restored and running out of memory
- Changed progress bar functionality to add multiple progress bars for train/val/test
- Changed calls to `print` to use `logging` instead

### Deprecated

- Deprecated `tng_dataloader`

### Fixed

- Fixed an issue where the number of batches was off by one during training
- Fixed a bug that occured when setting a ckeckpoint callback and `early_stop_callback=False`
- Fixed an error when importing CometLogger
- Fixed a bug where the `gpus` argument had some unexpected behaviour
- Fixed a bug where the computed total number of batches was sometimes incorrect
- Fixed a bug where the progress bar would sometimes not show the total number of batches in test mode
- Fixed a bug when using the `log_gpu_memory='min_max'` option in `Trainer`
- Fixed a bug where checkpointing would sometimes erase the current directory

## [0.5.2] - 2019-10-10

### Added

- Added `weights_summary` argument to `Trainer` to be set to `full` (full summary), `top` (just top level modules) or other
- Added `tags` argument to `MLFlowLogger`

### Changed

- Changed default for `amp_level` to `O1`

### Removed

- Removed the `print_weights_summary` argument from `Trainer`

### Fixed

- Fixed a bug where logs were not written properly
- Fixed a bug where `logger.finalize` wasn't called after training is complete
- Fixed callback metric errors in DDP
- Fixed a bug where `TestTubeLogger` didn't log to the correct directory

## [0.5.1] - 2019-10-05

### Added

- Added the `LightningLoggerBase` class for experiment loggers
- Added `MLFlowLogger` for logging with `mlflow`
- Added `TestTubeLogger` for logging with `test_tube`
- Added a different implementation of DDP (`distributed_backed='ddp2'`) where every node has one model using all GPUs
- Added support for optimisers which require a closure (e.g. LBFGS)
- Added automatic `MASTER_PORT` defualt for DDP when not set manually
- Added new GPU memory logging options `'min_max'` (log only the min/max utilization) and `'all'` (log all the GPU memory)

### Changed

- Changed schedulers to always be called with the current epoch
- Changed `test_tube` to an optional dependency
- Changed data loaders to internally use a getter instead of a python property
- Disabled auto GPU loading when restoring weights to prevent out of memory errors
- Changed logging, early stopping and checkpointing to occur by default

### Fixed

- Fixed a bug with samplers that do not specify `set_epoch`
- Fixed a bug when using the `MLFlowLogger` with unsupported data types, this will now raise a warning
- Fixed a bug where gradient norms were alwasy zero using `track_grad_norm`
- Fixed a bug which causes a crash when logging memory

## [0.5.0] - 2019-09-26

### Changed

- Changed `data_batch` argument to `batch` throughout
- Changed `batch_i` argument to `batch_idx` throughout
- Changed `tng_dataloader` method to `train_dataloader`
- Changed `on_tng_metrics` method to `on_training_metrics`
- Changed `gradient_clip` argument to `gradient_clip_val`
- Changed `add_log_row_interval` to `row_log_interval`

### Fixed

- Fixed a bug with tensorboard logging in multi-gpu setup

## [0.4.9] - 2019-09-16

### Added

- Added the flag `log_gpu_memory` to `Trainer` to deactivate logging of GPU memory utilization
- Added SLURM resubmit functionality (port from test-tube)
- Added optional weight_save_path to trainer to remove the need for a checkpoint_callback when using cluster training
- Added option to use single gpu per node with `DistributedDataParallel`

### Changed

- Changed functionality of `validation_end` and `test_end` with multiple dataloaders to be given all of the dataloaders at once rather than in seperate calls
- Changed print_nan_grads to only print the parameter value and gradients when they contain NaN
- Changed gpu API to take integers as well (e.g. `gpus=2` instead of `gpus=[0, 1]`)
- All models now loaded on to CPU to avoid device and out of memory issues in PyTorch

### Fixed

- Fixed a bug where data types that implement `.to` but not `.cuda` would not be properly moved onto the GPU
- Fixed a bug where data would not be re-shuffled every epoch when using a `DistributedSampler`

## [0.4.8] - 2019-08-31

### Added

- Added `test_step` and `test_end` methods, used when `Trainer.test` is called
- Added `GradientAccumulationScheduler` callback which can be used to schedule changes to the number of accumulation batches
- Added option to skip the validation sanity check by setting `nb_sanity_val_steps = 0`

### Fixed

- Fixed a bug when setting `nb_sanity_val_steps = 0`

## [0.4.7] - 2019-08-24

### Changed

- Changed the default `val_check_interval` to `1.0`
- Changed defaults for `nb_val_batches`, `nb_tng_batches` and `nb_test_batches` to 0

### Fixed

- Fixed a bug where the full validation set as used despite setting `val_percent_check`
- Fixed a bug where an `Exception` was thrown when using a data set containing a single batch
- Fixed a bug where an `Exception` was thrown if no `val_dataloader` was given
- Fixed a bug where tuples were not properly transfered to the GPU
- Fixed a bug where data of a non standard type was not properly handled by the trainer
- Fixed a bug when loading data as a tuple
- Fixed a bug where `AttributeError` could be suppressed by the `Trainer`

## [0.4.6] - 2019-08-15

### Added

- Added support for data to be given as a `dict` or `list` with a single gpu
- Added support for `configure_optimizers` to return a single optimizer, two list (optimizers and schedulers), or a single list

### Fixed

- Fixed a bug where returning just an optimizer list (i.e. without schedulers) from `configure_optimizers` would throw an `Exception`

## [0.4.5] - 2019-08-13

### Added

- Added `optimizer_step` method that can be overridden to change the standard optimizer behaviour

## [0.4.4] - 2019-08-12

### Added

- Added supoort for multiple validation dataloaders
- Added support for latest test-tube logger (optimised for `torch==1.2.0`)

### Changed

- `validation_step` and `val_dataloader` are now optional
- `lr_scheduler` is now activated after epoch

### Fixed

- Fixed a bug where a warning would show when using `lr_scheduler` in `torch>1.1.0`
- Fixed a bug where an `Exception` would be thrown if using `torch.DistributedDataParallel` without using a `DistributedSampler`, this now throws a `Warning` instead

## [0.4.3] - 2019-08-10

### Fixed

- Fixed a bug where accumulate gradients would scale the loss incorrectly

## [0.4.2] - 2019-08-08

### Changed

- Changed install requirement to `torch==1.2.0`

## [0.4.1] - 2019-08-08

### Changed

- Changed install requirement to `torch==1.1.0`

## [0.4.0] - 2019-08-08

### Added

- Added 16-bit support for a single GPU
- Added support for training continuation (preserves epoch, global step etc.)

### Changed

- Changed `training_step` and `validation_step`, outputs will no longer be automatically reduced

### Removed

- Removed need for `Experiment` object in `Trainer`

### Fixed

- Fixed issues with reducing outputs from generative models (such as images and text)

## [0.3.6] - 2019-07-25

### Added

- Added a decorator to do lazy data loading internally

### Fixed

- Fixed a bug where `Experiment` object was not process safe, potentially causing logs to be overwritten

## [0.3.5] - 2019-07-25

## [0.3.4] - 2019-07-22

## [0.3.3] - 2019-07-22

## [0.3.2] - 2019-07-21

## [0.3.1] - 2019-07-21

## [0.2.x] - 2019-07-09

## [0.1.x] - 2019-06-DD<|MERGE_RESOLUTION|>--- conflicted
+++ resolved
@@ -15,11 +15,8 @@
 - Fault Tolerant Manual
     * Add `_SupportsStateDict` protocol to detect if classes are stateful ([#10646](https://github.com/PyTorchLightning/pytorch-lightning/issues/10646))
     * Add `_FaultTolerantMode` enum used to track different supported fault tolerant modes ([#10645](https://github.com/PyTorchLightning/pytorch-lightning/issues/10645))
-<<<<<<< HEAD
+    * Add a `_rotate_worker_indices` utility to reload the state according the latest worker ([#10647](https://github.com/PyTorchLightning/pytorch-lightning/issues/10647))
     * Add stateful workers ([#10674](https://github.com/PyTorchLightning/pytorch-lightning/issues/10674))
-=======
-    * Add a `_rotate_worker_indices` utility to reload the state according the latest worker ([#10647](https://github.com/PyTorchLightning/pytorch-lightning/issues/10647))
->>>>>>> 2036dfb5
 
 
 -
